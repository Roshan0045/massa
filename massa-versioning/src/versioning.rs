use std::cmp::Ordering;
use std::collections::{BTreeMap, BTreeSet, HashMap, VecDeque};
use std::ops::Deref;
use std::sync::Arc;

use machine::{machine, transitions};
use num_enum::{FromPrimitive, IntoPrimitive, TryFromPrimitive};
use parking_lot::RwLock;
use thiserror::Error;
use tracing::{debug, warn};

use massa_db_exports::{
    DBBatch, ShareableMassaDBController, MIP_STORE_PREFIX, MIP_STORE_STATS_PREFIX, STATE_CF,
    VERSIONING_CF,
};
use massa_models::config::{MIP_STORE_STATS_BLOCK_CONSIDERED, MIP_STORE_STATS_COUNTERS_MAX};
use massa_models::error::ModelsError;
use massa_models::slot::Slot;
use massa_models::timeslots::get_block_slot_timestamp;
use massa_models::{amount::Amount, config::VERSIONING_THRESHOLD_TRANSITION_ACCEPTED};
use massa_serialization::{DeserializeError, Deserializer, SerializeError, Serializer};
use massa_time::MassaTime;

use crate::versioning_ser_der::{
    MipInfoDeserializer, MipInfoSerializer, MipStateDeserializer, MipStateSerializer,
    MipStoreStatsDeserializer, MipStoreStatsSerializer,
};

/// Versioning component enum
#[allow(missing_docs)]
#[derive(Clone, Debug, PartialEq, Eq, PartialOrd, Ord, Hash, FromPrimitive, IntoPrimitive)]
#[repr(u32)]
pub enum MipComponent {
    // Address and KeyPair versions are directly related
    Address,
    KeyPair,
    Block,
    VM,
    FinalStateHashKind,
    #[doc(hidden)]
    #[num_enum(default)]
    __Nonexhaustive,
}

/// MIP info (name & versions & time range for a MIP)
#[derive(Clone, Debug)]
pub struct MipInfo {
    /// MIP name or descriptive name
    pub name: String,
    /// Network (or global) version (to be included in block header)
    pub version: u32,
    /// Components concerned by this versioning (e.g. a new Block version), and the associated component_version
    pub components: BTreeMap<MipComponent, u32>,
    /// a timestamp at which the version gains its meaning (e.g. announced in block header)
    pub start: MassaTime,
    /// a timestamp at the which the deployment is considered failed
    pub timeout: MassaTime,
    /// Once deployment has been locked, wait for this duration before deployment is considered active
    pub activation_delay: MassaTime,
}

// Need Ord / PartialOrd so it is properly sorted in BTreeMap

impl Ord for MipInfo {
    fn cmp(&self, other: &Self) -> Ordering {
        (self.start, &self.timeout).cmp(&(other.start, &other.timeout))
    }
}

impl PartialOrd for MipInfo {
    fn partial_cmp(&self, other: &Self) -> Option<Ordering> {
        Some(self.cmp(other))
    }
}

impl PartialEq for MipInfo {
    fn eq(&self, other: &Self) -> bool {
        self.name == other.name
            && self.version == other.version
            && self.components == other.components
            && self.start == other.start
            && self.timeout == other.timeout
            && self.activation_delay == other.activation_delay
    }
}

impl Eq for MipInfo {}

machine!(
    /// State machine for a Versioning component that tracks the deployment state
    #[derive(Clone, Copy, Debug, PartialEq)]
    pub(crate) enum ComponentState {
        /// Initial state
        Defined,
        /// Past start, can only go to LockedIn after the threshold is above a given value
        Started { pub(crate) threshold: Amount },
        /// Locked but wait for some time before going to active (to let users the time to upgrade)
        LockedIn { pub(crate) at: MassaTime },
        /// After LockedIn, deployment is considered successful (after activation delay)
        Active { pub(crate) at: MassaTime },
        /// Past the timeout, if LockedIn is not reach
        Failed,
    }
);

impl Default for ComponentState {
    fn default() -> Self {
        Self::Defined(Defined {})
    }
}

#[allow(missing_docs)]
#[derive(IntoPrimitive, Debug, Clone, Eq, PartialEq, TryFromPrimitive, PartialOrd, Ord)]
#[repr(u32)]
pub enum ComponentStateTypeId {
    Error = 0,
    Defined = 1,
    Started = 2,
    LockedIn = 3,
    Active = 4,
    Failed = 5,
}

impl From<&ComponentState> for ComponentStateTypeId {
    fn from(value: &ComponentState) -> Self {
        match value {
            ComponentState::Error => ComponentStateTypeId::Error,
            ComponentState::Defined(_) => ComponentStateTypeId::Defined,
            ComponentState::Started(_) => ComponentStateTypeId::Started,
            ComponentState::LockedIn(_) => ComponentStateTypeId::LockedIn,
            ComponentState::Active(_) => ComponentStateTypeId::Active,
            ComponentState::Failed(_) => ComponentStateTypeId::Failed,
        }
    }
}

/// A message to update the `ComponentState`
#[derive(Clone, Debug)]
pub struct Advance {
    /// from MipInfo.start
    pub start_timestamp: MassaTime,
    /// from MipInfo.timeout
    pub timeout: MassaTime,
    /// from MipInfo.activation_delay
    pub activation_delay: MassaTime,

    /// % of past blocks with this version
    pub threshold: Amount,
    /// Current time (timestamp)
    pub now: MassaTime,
}

// Need Ord / PartialOrd so it is properly sorted in BTreeMap

impl Ord for Advance {
    fn cmp(&self, other: &Self) -> Ordering {
        (self.now).cmp(&other.now)
    }
}

impl PartialOrd for Advance {
    fn partial_cmp(&self, other: &Self) -> Option<Ordering> {
        Some(self.cmp(other))
    }
}

impl PartialEq for Advance {
    fn eq(&self, other: &Self) -> bool {
        self.start_timestamp == other.start_timestamp
            && self.timeout == other.timeout
            && self.threshold == other.threshold
            && self.now == other.now
    }
}

impl Eq for Advance {}

transitions!(ComponentState,
    [
        (Defined, Advance) => [Defined, Started, Failed],
        (Started, Advance) => [Started, LockedIn, Failed],
        (LockedIn, Advance) => [LockedIn, Active],
        (Active, Advance) => Active,
        (Failed, Advance) => Failed
    ]
);

impl Defined {
    /// Update state from state Defined
    pub fn on_advance(self, input: Advance) -> ComponentState {
        match input.now {
            n if n >= input.timeout => ComponentState::failed(),
            n if n >= input.start_timestamp => ComponentState::started(Amount::zero()),
            _ => ComponentState::Defined(Defined {}),
        }
    }
}

impl Started {
    /// Update state from state Started
    pub fn on_advance(self, input: Advance) -> ComponentState {
        if input.now > input.timeout {
            return ComponentState::failed();
        }

        if input.threshold >= VERSIONING_THRESHOLD_TRANSITION_ACCEPTED {
            debug!("(VERSIONING LOG) transition accepted, locking in");
            ComponentState::locked_in(input.now)
        } else {
            ComponentState::started(input.threshold)
        }
    }
}

impl LockedIn {
    /// Update state from state LockedIn ...
    pub fn on_advance(self, input: Advance) -> ComponentState {
        if input.now > self.at.saturating_add(input.activation_delay) {
            debug!("(VERSIONING LOG) locked version has become active");
            ComponentState::active(input.now)
        } else {
            ComponentState::locked_in(self.at)
        }
    }
}

impl Active {
    /// Update state (will always stay in state Active)
    pub fn on_advance(self, _input: Advance) -> Active {
        Active { at: self.at }
    }
}

impl Failed {
    /// Update state (will always stay in state Failed)
    pub fn on_advance(self, _input: Advance) -> Failed {
        Failed {}
    }
}

/// Error returned by `MipState::is_coherent_with`
#[derive(Error, Debug, PartialEq)]
pub enum IsCoherentError {
    // State is not coherent with associated MipInfo, ex: State is active but MipInfo.start was not reach yet
    #[error("MipState history is empty")]
    EmptyHistory,
    #[error("MipState is at state Error")]
    AtError,
    #[error("History must start at state 'Defined' and not {0:?}")]
    InvalidHistory(ComponentStateTypeId),
    #[error("Non coherent state: {0:?} versus rebuilt state: {1:?}")]
    NonCoherent(ComponentState, ComponentState),
}

/// Wrapper of ComponentState (in order to keep state history)
#[derive(Debug, Clone, PartialEq)]
pub struct MipState {
    pub(crate) state: ComponentState,
    pub(crate) history: BTreeMap<Advance, ComponentStateTypeId>,
}

impl MipState {
    /// Create
    pub fn new(defined: MassaTime) -> Self {
        let state: ComponentState = Default::default(); // Default is Defined
        let state_id = ComponentStateTypeId::from(&state);
        // Build a 'dummy' advance msg for state Defined, this is to avoid using an
        // Option<Advance> in MipStateHistory::history
        let advance = Advance {
            start_timestamp: MassaTime::from_millis(0),
            timeout: MassaTime::from_millis(0),
            threshold: Default::default(),
            now: defined,
            activation_delay: MassaTime::from_millis(0),
        };

        let history = BTreeMap::from([(advance, state_id)]);
        Self { state, history }
    }

    /// Create a new state from an existing state - resulting state will be at state "Defined"
    pub fn reset_from(&self) -> Option<Self> {
        match self.history.first_key_value() {
            Some((advance, state_id)) if *state_id == ComponentStateTypeId::Defined => {
                Some(MipState::new(advance.now))
            }
            _ => None,
        }
    }

    /// Advance the state
    /// Can be called as multiple times as it will only store what changes the state in history
    pub fn on_advance(&mut self, input: &Advance) {
        let now = input.now;
        // Check that input.now is after last item in history
        // We don't want to go backward
        let is_forward = self
            .history
            .last_key_value()
            .map(|(adv, _)| adv.now < now)
            .unwrap_or(false);

        if is_forward {
            // machines crate (for state machine) does not support passing ref :-/
            let state = self.state.on_advance(input.clone());
            // Update history as well
            if state != self.state {
                let state_id = ComponentStateTypeId::from(&state);

                // Avoid storing too much things in history
                // Here we avoid storing for every threshold update
                if !(matches!(state, ComponentState::Started(Started { .. }))
                    && matches!(self.state, ComponentState::Started(Started { .. })))
                {
                    self.history.insert(input.clone(), state_id);
                }
                self.state = state;
            }
        }
    }

    /// Given a corresponding MipInfo, check if state is coherent
    /// it is coherent
    ///   if state can be at this position (e.g. can it be at state "Started" according to given time range)
    ///   if history is coherent with current state
    /// Return false for state == ComponentState::Error
    pub fn is_coherent_with(&self, mip_info: &MipInfo) -> Result<(), IsCoherentError> {
        // Always return false for state Error or if history is empty
        if matches!(&self.state, &ComponentState::Error) {
            return Err(IsCoherentError::AtError);
        }

        if self.history.is_empty() {
            return Err(IsCoherentError::EmptyHistory);
        }

        // safe to unwrap (already tested if empty or not)
        let (initial_ts, initial_state_id) = self.history.first_key_value().unwrap();
        if *initial_state_id != ComponentStateTypeId::Defined {
            // self.history does not start with Defined -> (always) false
            return Err(IsCoherentError::InvalidHistory(initial_state_id.clone()));
        }

        // Build a new MipStateHistory from initial state, replaying the whole history
        // but with given versioning info then compare
        let mut vsh = MipState::new(initial_ts.now);
        let mut advance_msg = Advance {
            start_timestamp: mip_info.start,
            timeout: mip_info.timeout,
            threshold: Amount::zero(),
            now: initial_ts.now,
            activation_delay: mip_info.activation_delay,
        };

        for (adv, _state) in self.history.iter().skip(1) {
            advance_msg.now = adv.now;
            advance_msg.threshold = adv.threshold;
            vsh.on_advance(&advance_msg);
        }

        // Advance state if both are at 'Started' (to have the same threshold)
        // Note: because in history we do not add entries for every threshold update
        if let (
            ComponentState::Started(Started { threshold }),
            ComponentState::Started(Started {
                threshold: threshold_2,
            }),
        ) = (vsh.state, self.state)
        {
            if threshold_2 != threshold {
                advance_msg.threshold = threshold_2;
                // Need to advance now timestamp otherwise it will be ignored
                advance_msg.now = advance_msg.now.saturating_add(MassaTime::from_millis(1));
                vsh.on_advance(&advance_msg);
            }
        }

        if vsh == *self {
            Ok(())
        } else {
            Err(IsCoherentError::NonCoherent(self.state, vsh.state))
        }
    }

    /// Query state at given timestamp
    /// TODO: add doc for start & timeout parameter? why do we need them?
    pub fn state_at(
        &self,
        ts: MassaTime,
        start: MassaTime,
        timeout: MassaTime,
    ) -> Result<ComponentStateTypeId, StateAtError> {
        if self.history.is_empty() {
            return Err(StateAtError::EmptyHistory);
        }

        // Optim: this avoids iterating over history (cheap to retrieve first item)
        let first = self.history.first_key_value().unwrap(); // safe to unwrap
        if ts < first.0.now {
            // Before initial state
            return Err(StateAtError::BeforeInitialState(first.1.clone(), ts));
        }

        // At this point, we are >= the first state in history
        let mut lower_bound = None;
        let mut higher_bound = None;
        let mut is_after_last = false;

        // Optim: this avoids iterating over history (cheap to retrieve first item)
        let last = self.history.last_key_value().unwrap(); // safe to unwrap
        if ts > last.0.now {
            lower_bound = Some(last);
            is_after_last = true;
        }

        if !is_after_last {
            // We are in between two states in history, find bounds
            for (adv, state_id) in self.history.iter() {
                if adv.now <= ts {
                    lower_bound = Some((adv, state_id));
                }
                if adv.now >= ts && higher_bound.is_none() {
                    higher_bound = Some((adv, state_id));
                    break;
                }
            }
        }

        match (lower_bound, higher_bound) {
            (Some((_adv_1, st_id_1)), Some((_adv_2, _st_id_2))) => {
                // Between 2 states (e.g. between Defined && Started) -> return Defined
                Ok(st_id_1.clone())
            }
            (Some((adv, st_id)), None) => {
                // After the last state in history -> need to advance the state and return
                let threshold_for_transition = VERSIONING_THRESHOLD_TRANSITION_ACCEPTED;
                // Note: Please update this if MipState transitions change as it might not hold true
                if *st_id == ComponentStateTypeId::Started
                    && adv.threshold < threshold_for_transition
                    && ts < adv.timeout
                {
                    Err(StateAtError::Unpredictable)
                } else {
                    let msg = Advance {
                        start_timestamp: start,
                        timeout,
                        threshold: adv.threshold,
                        now: ts,
                        activation_delay: adv.activation_delay,
                    };
                    // Return the resulting state after advance
                    let state = self.state.on_advance(msg);
                    Ok(ComponentStateTypeId::from(&state))
                }
            }
            _ => {
                // 1. Before the first state in history: already covered
                // 2. None, None: already covered - empty history
                Err(StateAtError::EmptyHistory)
            }
        }
    }

    /// Return the time when state will go from LockedIn to Active, None if not already LockedIn
    pub fn activation_at(&self, mip_info: &MipInfo) -> Option<MassaTime> {
        match self.state {
            ComponentState::LockedIn(LockedIn { at }) => {
                Some(at.saturating_add(mip_info.activation_delay))
            }
            _ => None,
        }
    }
}

/// Error returned by MipStateHistory::state_at
#[allow(missing_docs)]
#[derive(Error, Debug, PartialEq)]
pub enum StateAtError {
    #[error("Initial state ({0:?}) only defined after timestamp: {1}")]
    BeforeInitialState(ComponentStateTypeId, MassaTime),
    #[error("Empty history, should never happen")]
    EmptyHistory,
    #[error("Cannot predict in the future (~ threshold not reach yet)")]
    Unpredictable,
}

// Store

/// Database for all MIP info
#[derive(Debug, Clone)]
pub struct MipStore(pub Arc<RwLock<MipStoreRaw>>);

impl MipStore {
    /// Retrieve the current network version to set in block header
    pub fn get_network_version_current(&self) -> u32 {
        let lock = self.0.read();
        let store = lock.deref();
        // Current version == last active
        store
            .store
            .iter()
            .rev()
            .find_map(|(k, v)| (matches!(v.state, ComponentState::Active(_))).then_some(k.version))
            .unwrap_or(0)
    }

    /// Retrieve the last active version at the given timestamp
    pub fn get_network_version_active_at(&self, ts: MassaTime) -> u32 {
        let lock = self.0.read();
        let store = lock.deref();
        store
            .store
            .iter()
            .rev()
            .find_map(|(k, v)| match v.state {
                ComponentState::Active(Active { at }) if at <= ts => Some(k.version),
                _ => None,
            })
            .unwrap_or(0)
    }

    /// Retrieve the network version number to announce in block header
    /// return 0 is there is nothing to announce
    pub fn get_network_version_to_announce(&self) -> u32 {
        let lock = self.0.read();
        let store = lock.deref();
        // Announce the latest versioning info in Started / LockedIn state
        // Defined == Not yet ready to announce
        // Active == current version
        store
            .store
            .iter()
            .rev()
            .find_map(|(k, v)| {
                matches!(
                    &v.state,
                    &ComponentState::Started(_) | &ComponentState::LockedIn(_)
                )
                .then_some(k.version)
            })
            .unwrap_or(0)
    }

    pub fn update_network_version_stats(
        &mut self,
        slot_timestamp: MassaTime,
        network_versions: Option<(u32, u32)>,
    ) {
        let mut lock = self.0.write();
        lock.update_network_version_stats(slot_timestamp, network_versions);
    }

    #[allow(clippy::result_large_err)]
    pub fn update_with(
        &mut self,
        mip_store: &MipStore,
    ) -> Result<(Vec<MipInfo>, BTreeMap<MipInfo, MipState>), UpdateWithError> {
        let mut lock = self.0.write();
        let lock_other = mip_store.0.read();
        lock.update_with(lock_other.deref())
    }

    // Query

    pub fn get_latest_component_version_at(&self, component: &MipComponent, ts: MassaTime) -> u32 {
        let lock = self.0.read();
        lock.get_latest_component_version_at(component, ts)
    }

    // GRPC

    /// Retrieve a list of MIP info with their corresponding state (as id) - used for grpc API
    pub fn get_mip_status(&self) -> BTreeMap<MipInfo, ComponentStateTypeId> {
        let guard = self.0.read();
        guard
            .store
            .iter()
            .map(|(mip_info, mip_state)| {
                (
                    mip_info.clone(),
                    ComponentStateTypeId::from(&mip_state.state),
                )
            })
            .collect()
    }

    // Network restart
    pub fn is_coherent_with_shutdown_period(
        &self,
        shutdown_start: Slot,
        shutdown_end: Slot,
        thread_count: u8,
        t0: MassaTime,
        genesis_timestamp: MassaTime,
    ) -> Result<bool, ModelsError> {
        let guard = self.0.read();
        guard.is_coherent_with_shutdown_period(
            shutdown_start,
            shutdown_end,
            thread_count,
            t0,
            genesis_timestamp,
        )
    }

    // DB
    pub fn update_batches(
        &self,
        db_batch: &mut DBBatch,
        db_versioning_batch: &mut DBBatch,
        between: (&MassaTime, &MassaTime),
    ) -> Result<(), SerializeError> {
        let guard = self.0.read();
        guard.update_batches(db_batch, db_versioning_batch, between)
    }

    pub fn extend_from_db(
        &mut self,
        db: ShareableMassaDBController,
    ) -> Result<(Vec<MipInfo>, BTreeMap<MipInfo, MipState>), ExtendFromDbError> {
        let mut guard = self.0.write();
        guard.extend_from_db(db)
    }

<<<<<<< HEAD
    pub fn reset_db(&self, db: ShareableMassaDBController) {
=======
    pub fn reset_db(&self, db: Arc<RwLock<MassaDB>>, only_use_xor: bool) {
>>>>>>> 9ab5d44a
        {
            let mut guard = db.write();
            guard.delete_prefix(MIP_STORE_PREFIX, STATE_CF, None, only_use_xor);
            guard.delete_prefix(MIP_STORE_PREFIX, VERSIONING_CF, None, only_use_xor);
            guard.delete_prefix(MIP_STORE_STATS_PREFIX, VERSIONING_CF, None, only_use_xor);
        }
    }
}

impl<const N: usize> TryFrom<([(MipInfo, MipState); N], MipStatsConfig)> for MipStore {
    type Error = UpdateWithError;

    fn try_from(
        (value, cfg): ([(MipInfo, MipState); N], MipStatsConfig),
    ) -> Result<Self, Self::Error> {
        MipStoreRaw::try_from((value, cfg)).map(|store_raw| Self(Arc::new(RwLock::new(store_raw))))
    }
}

/// Statistics in MipStoreRaw
#[derive(Debug, Clone, PartialEq)]
pub struct MipStatsConfig {
    pub block_count_considered: usize,
    pub counters_max: usize,
}

/// In order for a MIP to be accepted, we compute statistics about other node 'network' version announcement
#[derive(Debug, Clone, PartialEq)]
pub(crate) struct MipStoreStats {
    // config for max counters + block to consider when computing the vote ratio
    pub(crate) config: MipStatsConfig,
    // used to clean up the counters (pop the oldest then subtract matching counter)
    pub(crate) latest_announcements: VecDeque<u32>,
    // counter per network version
    pub(crate) network_version_counters: BTreeMap<u32, u64>,
}

impl MipStoreStats {
    pub(crate) fn new(config: MipStatsConfig) -> Self {
        Self {
            config: config.clone(),
            latest_announcements: VecDeque::with_capacity(config.block_count_considered),
            network_version_counters: Default::default(),
        }
    }

    // reset stats - used in `update_for_network_shutdown` function
    fn reset(&mut self) {
        self.latest_announcements.clear();
        self.network_version_counters.clear();
    }
}

/// Error returned by `MipStoreRaw::update_with`
#[derive(Error, Debug, PartialEq)]
pub enum UpdateWithError {
    // State is not coherent with associated MipInfo, ex: State is active but MipInfo.start was not reach yet
    #[error("MipInfo {0:#?} is not coherent with state: {1:#?}, error: {2}")]
    NonCoherent(MipInfo, MipState, IsCoherentError),
    // ex: State is already started but received state is only defined
    #[error("For MipInfo {0:?}, trying to downgrade from state {1:?} to {2:?}")]
    Downgrade(MipInfo, ComponentState, ComponentState),
    // ex: MipInfo 2 start is before MipInfo 1 timeout (MipInfo timings should only be sequential)
    #[error("MipInfo {0:?} has overlapping data of MipInfo {1:?}")]
    Overlapping(MipInfo, MipInfo),
}

/// Error returned by 'extend_from_db`
#[derive(Error, Debug)]
pub enum ExtendFromDbError {
    #[error("Unable to get an handle over db column: {0}")]
    UnknownDbColumn(String),
    #[error("{0}")]
    Update(#[from] UpdateWithError),
    #[error("{0}")]
    Deserialize(String),
}

/// Store of all versioning info
#[derive(Debug, Clone, PartialEq)]
pub struct MipStoreRaw {
    pub(crate) store: BTreeMap<MipInfo, MipState>,
    pub(crate) stats: MipStoreStats,
}

impl MipStoreRaw {
    /// Update our store with another (usually after a bootstrap where we received another store)
    /// Return list of updated / added if successful, UpdateWithError otherwise
    #[allow(clippy::result_large_err)]
    pub fn update_with(
        &mut self,
        store_raw: &MipStoreRaw,
    ) -> Result<(Vec<MipInfo>, BTreeMap<MipInfo, MipState>), UpdateWithError> {
        // iter over items in given store:
        // -> 2 cases:
        // * MipInfo is already in self store -> add to 'to_update' list
        // * MipInfo is not in self.store -> We received a new MipInfo so we are running an out dated version
        //                                   of the software
        //                                   We then return the list of new MipInfo so we can warn and ask
        //                                   to update the software

        let mut component_versions: HashMap<MipComponent, u32> = self
            .store
            .iter()
            .flat_map(|c| {
                c.0.components
                    .iter()
                    .map(|(mip_component, component_version)| {
                        (mip_component.clone(), *component_version)
                    })
            })
            .collect();
        let mut names: BTreeSet<String> = self.store.iter().map(|i| i.0.name.clone()).collect();
        let mut to_update: BTreeMap<MipInfo, MipState> = Default::default();
        let mut to_add: BTreeMap<MipInfo, MipState> = Default::default();
        let mut has_error: Option<UpdateWithError> = None;

        for (v_info, v_state) in store_raw.store.iter() {
            if let Err(e) = v_state.is_coherent_with(v_info) {
                // As soon as we found one non coherent state we abort the merge
                has_error = Some(UpdateWithError::NonCoherent(
                    v_info.clone(),
                    v_state.clone(),
                    e,
                ));
                break;
            }

            if let Some(v_state_orig) = self.store.get(v_info) {
                // Versioning info (from right) is already in self (left)
                // Need to check if we add this to 'to_update' list
                let v_state_id: u32 = ComponentStateTypeId::from(&v_state.state).into();
                let v_state_orig_id: u32 = ComponentStateTypeId::from(&v_state_orig.state).into();

                // Note: we do not check for state: active OR failed OR error as they cannot change
                if matches!(
                    v_state_orig.state,
                    ComponentState::Defined(_)
                        | ComponentState::Started(_)
                        | ComponentState::LockedIn(_)
                ) {
                    // Only accept 'higher' state
                    // (e.g. 'started' if 'defined', 'locked in' if 'started'...)
                    if v_state_id >= v_state_orig_id {
                        to_update.insert(v_info.clone(), v_state.clone());
                    } else {
                        // Trying to downgrade state' (e.g. trying to go from 'active' -> 'defined')
                        has_error = Some(UpdateWithError::Downgrade(
                            v_info.clone(),
                            v_state_orig.state,
                            v_state.state,
                        ));
                        break;
                    }
                }
            } else {
                // Versioning info (from right) is not in self.0 (left)
                // Need to check if we add this to 'to_add' list

                let last_v_info_ = to_add
                    .last_key_value()
                    .map(|i| i.0)
                    .or(self.store.last_key_value().map(|i| i.0));

                if let Some(last_v_info) = last_v_info_ {
                    // check for versions of all components in v_info
                    let mut component_version_compatible = true;
                    for component in v_info.components.iter() {
                        if component.1 <= component_versions.get(component.0).unwrap_or(&0) {
                            component_version_compatible = false;
                            break;
                        }
                    }

                    if v_info.start > last_v_info.timeout
                        && v_info.timeout > v_info.start
                        && v_info.version > last_v_info.version
                        && !names.contains(&v_info.name)
                        && component_version_compatible
                    {
                        // Time range is ok / version is ok / name is unique, let's add it
                        to_add.insert(v_info.clone(), v_state.clone());
                        names.insert(v_info.name.clone());
                        for component in v_info.components.iter() {
                            component_versions.insert(component.0.clone(), *component.1);
                        }
                    } else {
                        // Something is wrong (time range not ok? / version not incr? / names?
                        // or component version not incr?)
                        has_error = Some(UpdateWithError::Overlapping(
                            v_info.clone(),
                            last_v_info.clone(),
                        ));
                        break;
                    }
                } else {
                    // to_add is empty && self.0 is empty
                    to_add.insert(v_info.clone(), v_state.clone());
                    names.insert(v_info.name.clone());
                }
            }
        }

        match has_error {
            None => {
                let updated: Vec<MipInfo> = to_update.keys().cloned().collect();

                // Note: we only update the store with to_update collection
                //       having something in the to_add collection means that we need to update
                //       the Massa node software
                self.store.append(&mut to_update);
                Ok((updated, to_add))
            }
            Some(e) => Err(e),
        }
    }

    fn update_network_version_stats(
        &mut self,
        slot_timestamp: MassaTime,
        network_versions: Option<(u32, u32)>,
    ) {
        if let Some((_current_network_version, announced_network_version)) = network_versions {
            let removed_version_ = match self.stats.latest_announcements.len() {
                n if n >= self.stats.config.block_count_considered => {
                    self.stats.latest_announcements.pop_front()
                }
                _ => None,
            };
            self.stats
                .latest_announcements
                .push_back(announced_network_version);

            // We update the count of the received version
            let entry_value = self
                .stats
                .network_version_counters
                .entry(announced_network_version)
                .or_default();
            *entry_value = entry_value.saturating_add(1);

            if let Some(removed_version) = removed_version_ {
                let entry_value = self
                    .stats
                    .network_version_counters
                    .entry(removed_version)
                    .or_insert(1);
                *entry_value = entry_value.saturating_sub(1);
            }

            // Cleanup the counters
            if self.stats.network_version_counters.len() > self.stats.config.counters_max {
                if let Some((version, count)) = self.stats.network_version_counters.pop_first() {
                    // TODO: return version / count for unit tests?
                    warn!(
                        "MipStoreStats removed counter for version {}, count was: {}",
                        version, count
                    )
                }
            }

            self.advance_states_on_updated_stats(slot_timestamp);
        }
    }

    /// Used internally by `update_network_version_stats`
    fn advance_states_on_updated_stats(&mut self, slot_timestamp: MassaTime) {
        for (mi, state) in self.store.iter_mut() {
            let network_version_count = *self
                .stats
                .network_version_counters
                .get(&mi.version)
                .unwrap_or(&0) as f32;
            let block_count_considered = self.stats.config.block_count_considered as f32;

            let vote_ratio_ = 100.0 * network_version_count / block_count_considered;

            let vote_ratio = Amount::const_init(vote_ratio_.round() as u64, 0);

            debug!("[VERSIONING STATS] vote_ratio = {} (from version counter = {} and blocks considered = {})", vote_ratio, network_version_count, block_count_considered);

            let advance_msg = Advance {
                start_timestamp: mi.start,
                timeout: mi.timeout,
                threshold: vote_ratio,
                now: slot_timestamp,
                activation_delay: mi.activation_delay,
            };

            // TODO / OPTIM: filter the store to avoid advancing on failed and active versions
            state.on_advance(&advance_msg.clone());
        }
    }

    // Query

    fn get_latest_component_version_at(&self, component: &MipComponent, ts: MassaTime) -> u32 {
        // TODO: duplicated code with the same function in versioning_factory - factorize

        let version = self
            .store
            .iter()
            .rev()
            .filter(|(vi, vsh)| {
                vi.components.get(component).is_some()
                    && matches!(vsh.state, ComponentState::Active(_))
            })
            .find_map(|(vi, vsh)| {
                let res = vsh.state_at(ts, vi.start, vi.timeout);
                match res {
                    Ok(ComponentStateTypeId::Active) => vi.components.get(component).copied(),
                    _ => None,
                }
            })
            .unwrap_or(0);

        version
    }

    // Network restart

    /// Check if store is coherent with given last network shutdown
    /// On a network shutdown, the MIP infos will be edited but we still need to check if this is coherent
    fn is_coherent_with_shutdown_period(
        &self,
        shutdown_start: Slot,
        shutdown_end: Slot,
        thread_count: u8,
        t0: MassaTime,
        genesis_timestamp: MassaTime,
    ) -> Result<bool, ModelsError> {
        let mut is_coherent = true;

        let shutdown_start_ts =
            get_block_slot_timestamp(thread_count, t0, genesis_timestamp, shutdown_start)?;
        let shutdown_end_ts =
            get_block_slot_timestamp(thread_count, t0, genesis_timestamp, shutdown_end)?;
        let shutdown_range = shutdown_start_ts..=shutdown_end_ts;

        for (mip_info, mip_state) in &self.store {
            match mip_state.state {
                ComponentState::Defined(..) => {
                    // all good if it does not start / timeout during shutdown period
                    if shutdown_range.contains(&mip_info.start)
                        || shutdown_range.contains(&mip_info.timeout)
                    {
                        is_coherent = false;
                        break;
                    }
                }
                ComponentState::Started(..) => {
                    // assume this should have been reset
                    is_coherent = false;
                    break;
                }
                _ => {
                    // active / failed, error, nothing to do
                    // locked in, nothing to do (might go from 'locked in' to 'active' during shutdown)
                }
            }
        }

        Ok(is_coherent)
    }

    #[allow(dead_code)]
    fn update_for_network_shutdown(
        &mut self,
        shutdown_start: Slot,
        shutdown_end: Slot,
        thread_count: u8,
        t0: MassaTime,
        genesis_timestamp: MassaTime,
    ) -> Result<(), ModelsError> {
        let shutdown_start_ts =
            get_block_slot_timestamp(thread_count, t0, genesis_timestamp, shutdown_start)?;
        let shutdown_end_ts =
            get_block_slot_timestamp(thread_count, t0, genesis_timestamp, shutdown_end)?;
        let shutdown_range = shutdown_start_ts..=shutdown_end_ts;

        let mut new_store: BTreeMap<MipInfo, MipState> = Default::default();
        let mut new_stats = self.stats.clone();
        new_stats.reset();

        let next_valid_start_ = shutdown_end.get_next_slot(thread_count)?;
        let next_valid_start =
            get_block_slot_timestamp(thread_count, t0, genesis_timestamp, next_valid_start_)?;

        let mut offset: Option<MassaTime> = None;

        for (mip_info, mip_state) in &self.store {
            match mip_state.state {
                ComponentState::Defined(..) => {
                    // Defined: offset start & timeout

                    let mut new_mip_info = mip_info.clone();

                    if shutdown_range.contains(&new_mip_info.start) {
                        let offset_ts = match offset {
                            Some(offset_ts) => offset_ts,
                            None => {
                                let offset_ts = next_valid_start.saturating_sub(mip_info.start);
                                offset = Some(offset_ts);
                                offset_ts
                            }
                        };

                        new_mip_info.start = new_mip_info.start.saturating_add(offset_ts);
                        new_mip_info.timeout = new_mip_info
                            .start
                            .saturating_add(mip_info.timeout.saturating_sub(mip_info.start));
                    }
                    new_store.insert(new_mip_info, mip_state.clone());
                }
                ComponentState::Started(..) | ComponentState::LockedIn(..) => {
                    // Started or LockedIn -> Reset to Defined, offset start & timeout

                    let mut new_mip_info = mip_info.clone();

                    let offset_ts = match offset {
                        Some(offset_ts) => offset_ts,
                        None => {
                            let offset_ts = next_valid_start.saturating_sub(mip_info.start);
                            offset = Some(offset_ts);
                            offset_ts
                        }
                    };

                    new_mip_info.start = new_mip_info.start.saturating_add(offset_ts);
                    new_mip_info.timeout = new_mip_info
                        .start
                        .saturating_add(mip_info.timeout.saturating_sub(mip_info.start));

                    // Need to reset state to 'Defined'
                    let new_mip_state = MipState::reset_from(mip_state)
                        .ok_or(ModelsError::from("Unable to reset state"))?;
                    // Note: statistics are already reset
                    new_store.insert(new_mip_info, new_mip_state.clone());
                }
                _ => {
                    // active / failed, error, nothing to do
                    new_store.insert(mip_info.clone(), mip_state.clone());
                }
            }
        }

        self.store = new_store;
        self.stats = new_stats;
        Ok(())
    }

    // DB methods

    /// Get MIP store changes between 2 timestamps - used by the db to update the disk
    fn update_batches(
        &self,
        batch: &mut DBBatch,
        versioning_batch: &mut DBBatch,
        between: (&MassaTime, &MassaTime),
    ) -> Result<(), SerializeError> {
        let mip_info_ser = MipInfoSerializer::new();
        let mip_state_ser = MipStateSerializer::new();

        let bounds = (*between.0)..=(*between.1);
        let mut key = Vec::new();
        let mut value = Vec::new();

        for (mip_info, mip_state) in self.store.iter() {
            if let Some((advance, state_id)) = mip_state.history.last_key_value() {
                if bounds.contains(&advance.now) {
                    key.extend(MIP_STORE_PREFIX.as_bytes().to_vec());
                    mip_info_ser.serialize(mip_info, &mut key)?;
                    mip_state_ser.serialize(mip_state, &mut value)?;
                    match state_id {
                        ComponentStateTypeId::Active => {
                            batch.insert(key.clone(), Some(value.clone()));
                        }
                        _ => {
                            versioning_batch.insert(key.clone(), Some(value.clone()));
                        }
                    }
                    key.clear();
                    value.clear();
                }
            }
        }

        key.clear();
        value.clear();
        key.extend(MIP_STORE_STATS_PREFIX.as_bytes().to_vec());
        let mip_stats_ser = MipStoreStatsSerializer::new();
        mip_stats_ser.serialize(&self.stats, &mut value)?;
        versioning_batch.insert(key.clone(), Some(value.clone()));

        Ok(())
    }

    /// Extend MIP store with what is written on the disk
    fn extend_from_db(
        &mut self,
        db: ShareableMassaDBController,
    ) -> Result<(Vec<MipInfo>, BTreeMap<MipInfo, MipState>), ExtendFromDbError> {
        let mip_info_deser = MipInfoDeserializer::new();
        let mip_state_deser = MipStateDeserializer::new();
        let mip_store_stats_deser = MipStoreStatsDeserializer::new(
            MIP_STORE_STATS_BLOCK_CONSIDERED,
            MIP_STORE_STATS_COUNTERS_MAX,
        );

        let db = db.read();

        // Get data from state cf handle
        let mut update_data: BTreeMap<MipInfo, MipState> = Default::default();
        for (ser_mip_info, ser_mip_state) in
            db.prefix_iterator_cf(STATE_CF, MIP_STORE_PREFIX.as_bytes())
        {
            if !ser_mip_info.starts_with(MIP_STORE_PREFIX.as_bytes()) {
                break;
            }

            // deser
            let (_, mip_info) = mip_info_deser
                .deserialize::<DeserializeError>(&ser_mip_info[MIP_STORE_PREFIX.len()..])
                .map_err(|e| ExtendFromDbError::Deserialize(e.to_string()))?;

            let (_, mip_state) = mip_state_deser
                .deserialize::<DeserializeError>(&ser_mip_state)
                .map_err(|e| ExtendFromDbError::Deserialize(e.to_string()))?;

            update_data.insert(mip_info, mip_state);
        }

        let store_raw_ = MipStoreRaw {
            store: update_data,
            stats: MipStoreStats {
                config: MipStatsConfig {
                    block_count_considered: MIP_STORE_STATS_BLOCK_CONSIDERED,
                    counters_max: MIP_STORE_STATS_COUNTERS_MAX,
                },
                latest_announcements: Default::default(),
                network_version_counters: Default::default(),
            },
        };
        let (mut updated, mut added) = self.update_with(&store_raw_)?;

        let mut update_data: BTreeMap<MipInfo, MipState> = Default::default();

        // Get data from state cf handle
        for (ser_mip_info, ser_mip_state) in
            db.prefix_iterator_cf(VERSIONING_CF, MIP_STORE_PREFIX.as_bytes())
        {
            // deser

            match &ser_mip_info {
                key if key.starts_with(MIP_STORE_PREFIX.as_bytes()) => {
                    let (_, mip_info) = mip_info_deser
                        .deserialize::<DeserializeError>(&ser_mip_info[MIP_STORE_PREFIX.len()..])
                        .map_err(|e| ExtendFromDbError::Deserialize(e.to_string()))?;

                    let (_, mip_state) = mip_state_deser
                        .deserialize::<DeserializeError>(&ser_mip_state)
                        .map_err(|e| ExtendFromDbError::Deserialize(e.to_string()))?;

                    update_data.insert(mip_info, mip_state);
                }
                key if key.starts_with(MIP_STORE_STATS_PREFIX.as_bytes()) => {
                    let (_, mip_store_stats) = mip_store_stats_deser
                        .deserialize::<DeserializeError>(&ser_mip_state)
                        .map_err(|e| ExtendFromDbError::Deserialize(e.to_string()))?;

                    self.stats = mip_store_stats;
                }
                _ => {
                    break;
                }
            }
        }

        let store_raw_ = MipStoreRaw {
            store: update_data,
            stats: MipStoreStats {
                config: MipStatsConfig {
                    block_count_considered: MIP_STORE_STATS_BLOCK_CONSIDERED,
                    counters_max: MIP_STORE_STATS_COUNTERS_MAX,
                },
                latest_announcements: Default::default(),
                network_version_counters: Default::default(),
            },
        };
        let (updated_2, added_2) = self.update_with(&store_raw_)?;
        updated.extend(updated_2);
        added.extend(added_2);

        Ok((updated, added))
    }
}

impl<const N: usize> TryFrom<([(MipInfo, MipState); N], MipStatsConfig)> for MipStoreRaw {
    type Error = UpdateWithError;

    fn try_from(
        (value, cfg): ([(MipInfo, MipState); N], MipStatsConfig),
    ) -> Result<Self, Self::Error> {
        // Build an empty store
        let mut store = Self {
            store: Default::default(),
            stats: MipStoreStats::new(cfg.clone()),
        };

        // Build another one with given value
        let other_store = Self {
            store: BTreeMap::from(value),
            stats: MipStoreStats::new(cfg),
        };

        // Use update_with ensuring that we have no overlapping time range, unique names & ...
        match store.update_with(&other_store) {
            Ok((_updated, mut added)) => {
                store.store.append(&mut added);
                Ok(store)
            }
            Err(e) => Err(e),
        }
    }
}

// End Store

#[cfg(test)]
mod test {
    use super::*;

    use massa_db_exports::{MassaDBConfig, MassaDBController};
    use massa_db_worker::MassaDB;
    use more_asserts::assert_le;
    use parking_lot::RwLock;
    use std::assert_matches::assert_matches;
    use std::str::FromStr;
    use std::sync::Arc;
    use tempfile::tempdir;

    use crate::test_helpers::versioning_helpers::advance_state_until;

    use massa_models::config::{
        MIP_STORE_STATS_BLOCK_CONSIDERED, MIP_STORE_STATS_COUNTERS_MAX, T0, THREAD_COUNT,
    };
    use massa_models::timeslots::get_closest_slot_to_timestamp;

    // Only for unit tests
    impl PartialEq<ComponentState> for MipState {
        fn eq(&self, other: &ComponentState) -> bool {
            self.state == *other
        }
    }

    // helper
    impl From<(&MipInfo, &Amount, &MassaTime)> for Advance {
        fn from((mip_info, threshold, now): (&MipInfo, &Amount, &MassaTime)) -> Self {
            Self {
                start_timestamp: mip_info.start,
                timeout: mip_info.timeout,
                threshold: *threshold,
                now: *now,
                activation_delay: mip_info.activation_delay,
            }
        }
    }

    fn get_a_version_info() -> (MassaTime, MassaTime, MipInfo) {
        // A helper function to provide a default MipInfo

        // Models a Massa Improvements Proposal (MIP-0002), transitioning component address to v2

        let start = MassaTime::from_utc_ymd_hms(2017, 11, 1, 7, 33, 44).unwrap();
        let timeout = MassaTime::from_utc_ymd_hms(2017, 11, 11, 7, 33, 44).unwrap();

        return (
            start,
            timeout,
            MipInfo {
                name: "MIP-0002".to_string(),
                version: 2,
                components: BTreeMap::from([(MipComponent::Address, 1)]),
                start,
                timeout,
                activation_delay: MassaTime::from_millis(20),
            },
        );
    }

    #[test]
    fn test_state_advance_from_defined() {
        // Test Versioning state transition (from state: Defined)
        let (_, _, mi) = get_a_version_info();
        let mut state: ComponentState = Default::default();
        assert_eq!(state, ComponentState::defined());

        let now = mi.start.saturating_sub(MassaTime::from_millis(1));
        let mut advance_msg = Advance::from((&mi, &Amount::zero(), &now));

        state = state.on_advance(advance_msg.clone());
        assert_eq!(state, ComponentState::defined());

        let now = mi.start.saturating_add(MassaTime::from_millis(5));
        advance_msg.now = now;
        state = state.on_advance(advance_msg);

        // println!("state: {:?}", state);
        assert_eq!(
            state,
            ComponentState::Started(Started {
                threshold: Amount::zero()
            })
        );
    }

    #[test]
    fn test_state_advance_from_started() {
        // Test Versioning state transition (from state: Started)
        let (_, _, mi) = get_a_version_info();
        let mut state: ComponentState = ComponentState::started(Default::default());

        let now = mi.start;
        let threshold_too_low = VERSIONING_THRESHOLD_TRANSITION_ACCEPTED
            .saturating_sub(Amount::from_str("0.1").unwrap());
        let threshold_ok = VERSIONING_THRESHOLD_TRANSITION_ACCEPTED
            .saturating_add(Amount::from_str("5.42").unwrap());
        assert_le!(threshold_ok, Amount::from_str("100.0").unwrap());
        let mut advance_msg = Advance::from((&mi, &threshold_too_low, &now));

        state = state.on_advance(advance_msg.clone());
        assert_eq!(state, ComponentState::started(threshold_too_low));
        advance_msg.threshold = threshold_ok;
        state = state.on_advance(advance_msg);
        assert_eq!(state, ComponentState::locked_in(now));
    }

    #[test]
    fn test_state_advance_from_locked_in() {
        // Test Versioning state transition (from state: LockedIn)
        let (_, _, mi) = get_a_version_info();

        let locked_in_at = mi.start.saturating_add(MassaTime::from_millis(1));
        let mut state: ComponentState = ComponentState::locked_in(locked_in_at);

        let now = mi.start;
        let mut advance_msg = Advance::from((&mi, &Amount::zero(), &now));

        state = state.on_advance(advance_msg.clone());
        assert_eq!(state, ComponentState::locked_in(locked_in_at));

        advance_msg.now = advance_msg
            .timeout
            .saturating_add(MassaTime::from_millis(1));
        state = state.on_advance(advance_msg);
        assert!(matches!(state, ComponentState::Active(_)));
    }

    #[test]
    fn test_state_advance_from_active() {
        // Test Versioning state transition (from state: Active)
        let (start, _, mi) = get_a_version_info();
        let mut state = ComponentState::active(start);
        let now = mi.start;
        let advance = Advance::from((&mi, &Amount::zero(), &now));

        state = state.on_advance(advance);
        assert!(matches!(state, ComponentState::Active(_)));
    }

    #[test]
    fn test_state_advance_from_failed() {
        // Test Versioning state transition (from state: Failed)
        let (_, _, mi) = get_a_version_info();
        let mut state = ComponentState::failed();
        let now = mi.start;
        let advance = Advance::from((&mi, &Amount::zero(), &now));
        state = state.on_advance(advance);
        assert_eq!(state, ComponentState::failed());
    }

    #[test]
    fn test_state_advance_to_failed() {
        // Test Versioning state transition (to state: Failed)
        let (_, _, mi) = get_a_version_info();
        let now = mi.timeout.saturating_add(MassaTime::from_millis(1));
        let advance_msg = Advance::from((&mi, &Amount::zero(), &now));

        let mut state: ComponentState = Default::default(); // Defined
        state = state.on_advance(advance_msg.clone());
        assert_eq!(state, ComponentState::Failed(Failed {}));

        let mut state = ComponentState::started(Default::default());
        state = state.on_advance(advance_msg.clone());
        assert_eq!(state, ComponentState::Failed(Failed {}));
    }

    #[test]
    fn test_state_with_history() {
        // Test MipStateHistory::state_at() function

        let (start, _, mi) = get_a_version_info();
        let now_0 = start;
        let mut state = MipState::new(now_0);

        assert_eq!(state, ComponentState::defined());

        let now = mi.start.saturating_add(MassaTime::from_millis(15));
        let mut advance_msg = Advance::from((&mi, &Amount::zero(), &now));

        // Move from Defined -> Started
        state.on_advance(&advance_msg);
        assert_eq!(state, ComponentState::started(Amount::zero()));

        // Check history
        assert_eq!(state.history.len(), 2);
        assert!(matches!(
            state.history.first_key_value(),
            Some((&Advance { .. }, &ComponentStateTypeId::Defined))
        ));
        assert!(matches!(
            state.history.last_key_value(),
            Some((&Advance { .. }, &ComponentStateTypeId::Started))
        ));

        // Query with timestamp

        // Before Defined
        let state_id_ = state.state_at(
            mi.start.saturating_sub(MassaTime::from_millis(5)),
            mi.start,
            mi.timeout,
        );
        assert!(matches!(
            state_id_,
            Err(StateAtError::BeforeInitialState(_, _))
        ));
        // After Defined timestamp
        let state_id = state.state_at(mi.start, mi.start, mi.timeout).unwrap();
        assert_eq!(state_id, ComponentStateTypeId::Defined);
        // At Started timestamp
        let state_id = state.state_at(now, mi.start, mi.timeout).unwrap();
        assert_eq!(state_id, ComponentStateTypeId::Started);

        // After Started timestamp but before timeout timestamp
        let after_started_ts = now.saturating_add(MassaTime::from_millis(15));
        let state_id_ = state.state_at(after_started_ts, mi.start, mi.timeout);
        assert_eq!(state_id_, Err(StateAtError::Unpredictable));

        // After Started timestamp and after timeout timestamp
        let after_timeout_ts = mi.timeout.saturating_add(MassaTime::from_millis(15));
        let state_id = state
            .state_at(after_timeout_ts, mi.start, mi.timeout)
            .unwrap();
        assert_eq!(state_id, ComponentStateTypeId::Failed);

        // Move from Started to LockedIn
        let threshold = VERSIONING_THRESHOLD_TRANSITION_ACCEPTED;
        advance_msg.threshold = threshold.saturating_add(Amount::from_str("1.0").unwrap());
        advance_msg.now = now.saturating_add(MassaTime::from_millis(1));
        state.on_advance(&advance_msg);
        assert_eq!(state, ComponentState::locked_in(advance_msg.now));

        // Query with timestamp
        // After LockedIn timestamp and before timeout timestamp
        let after_locked_in_ts = now.saturating_add(MassaTime::from_millis(10));
        let state_id = state
            .state_at(after_locked_in_ts, mi.start, mi.timeout)
            .unwrap();
        assert_eq!(state_id, ComponentStateTypeId::LockedIn);
        // After LockedIn timestamp and after timeout timestamp
        let state_id = state
            .state_at(after_timeout_ts, mi.start, mi.timeout)
            .unwrap();
        assert_eq!(state_id, ComponentStateTypeId::Active);
    }

    #[test]
    fn test_versioning_store_announce_current() {
        // Test VersioningInfo::get_version_to_announce() & ::get_version_current()

        let (start, timeout, mi) = get_a_version_info();

        let mut mi_2 = mi.clone();
        mi_2.version += 1;
        mi_2.start = timeout
            .checked_add(MassaTime::from_millis(1000 * 60 * 60 * 24 * 2))
            .unwrap(); // Add 2 days
        mi_2.timeout = timeout
            .checked_add(MassaTime::from_millis(1000 * 60 * 60 * 24 * 5))
            .unwrap(); // Add 5 days

        // Can only build such object in test - history is empty :-/
        let vs_1 = MipState {
            state: ComponentState::active(start),
            history: Default::default(),
        };
        let vs_2 = MipState {
            state: ComponentState::started(Amount::zero()),
            history: Default::default(),
        };

        // TODO: Have VersioningStore::from ?
        let mip_stats_cfg = MipStatsConfig {
            block_count_considered: 10,
            counters_max: 5,
        };
        let vs_raw = MipStoreRaw {
            store: BTreeMap::from([(mi.clone(), vs_1), (mi_2.clone(), vs_2)]),
            stats: MipStoreStats::new(mip_stats_cfg.clone()),
        };
        // let vs_raw = MipStoreRaw::try_from([(vi.clone(), vs_1), (vi_2.clone(), vs_2)]).unwrap();
        let vs = MipStore(Arc::new(RwLock::new(vs_raw)));

        assert_eq!(vs.get_network_version_current(), mi.version);
        assert_eq!(vs.get_network_version_to_announce(), mi_2.version);

        // Test also an empty versioning store
        let vs_raw = MipStoreRaw {
            store: Default::default(),
            stats: MipStoreStats::new(mip_stats_cfg),
        };
        let vs = MipStore(Arc::new(RwLock::new(vs_raw)));
        assert_eq!(vs.get_network_version_current(), 0);
        assert_eq!(vs.get_network_version_to_announce(), 0);
    }

    #[test]
    fn test_is_coherent_with() {
        // Test MipStateHistory::is_coherent_with (coherence of MIP state against its MIP info)

        // Given the following MIP info, we expect state
        // Defined @ time <= 2
        // Started @ time > 2 && <= 5
        // LockedIn @ time > time(Started) && <= 5
        // Active @time > 5
        let vi_1 = MipInfo {
            name: "MIP-0002".to_string(),
            version: 2,
            components: BTreeMap::from([(MipComponent::Address, 1)]),
            start: MassaTime::from_millis(2),
            timeout: MassaTime::from_millis(5),
            activation_delay: MassaTime::from_millis(2),
        };
        // Another versioning info (from an attacker) for testing
        let vi_2 = MipInfo {
            name: "MIP-0002".to_string(),
            version: 2,
            components: BTreeMap::from([(MipComponent::Address, 1)]),
            start: MassaTime::from_millis(7),
            timeout: MassaTime::from_millis(10),
            activation_delay: MassaTime::from_millis(2),
        };

        let vsh = MipState {
            state: ComponentState::Error,
            history: Default::default(),
        };
        // At state Error -> (always) false
        assert_eq!(vsh.is_coherent_with(&vi_1), Err(IsCoherentError::AtError));

        let vsh = MipState {
            state: ComponentState::defined(),
            history: Default::default(),
        };
        // At state Defined but no history -> false
        assert_eq!(vsh.is_coherent_with(&vi_1).is_ok(), false);

        let mut vsh = MipState::new(MassaTime::from_millis(1));
        // At state Defined at time 1 -> true, given vi_1 @ time 1
        assert_eq!(vsh.is_coherent_with(&vi_1).is_ok(), true);
        // At state Defined at time 1 -> false given vi_1 @ time 3 (state should be Started)
        // assert_eq!(vsh.is_coherent_with(&vi_1, MassaTime::from_millis(3)), false);

        // Advance to Started
        let now = MassaTime::from_millis(3);
        let adv = Advance::from((&vi_1, &Amount::zero(), &now));
        vsh.on_advance(&adv);
        let now = MassaTime::from_millis(4);
        let adv = Advance::from((&vi_1, &Amount::from_str("14.42").unwrap(), &now));
        vsh.on_advance(&adv);

        // At state Started at time now -> true
        assert_eq!(
            vsh.state,
            ComponentState::started(Amount::from_str("14.42").unwrap())
        );
        assert_eq!(vsh.is_coherent_with(&vi_1).is_ok(), true);
        // Now with another versioning info
        assert_eq!(vsh.is_coherent_with(&vi_2).is_ok(), false);

        // Advance to LockedIn
        let now = MassaTime::from_millis(4);
        let adv = Advance::from((&vi_1, &VERSIONING_THRESHOLD_TRANSITION_ACCEPTED, &now));
        vsh.on_advance(&adv);

        // At state LockedIn at time now -> true
        assert_eq!(vsh.state, ComponentState::locked_in(now));
        assert_eq!(vsh.is_coherent_with(&vi_1).is_ok(), true);

        // edge cases
        // TODO: history all good but does not start with Defined, start with Started
    }

    #[test]
    fn test_update_with() {
        // Test MipStoreRaw.update_with method (e.g. update a store from another, used in bootstrap)

        let vi_1 = MipInfo {
            name: "MIP-0002".to_string(),
            version: 2,
            components: BTreeMap::from([(MipComponent::Address, 1)]),
            start: MassaTime::from_millis(2),
            timeout: MassaTime::from_millis(5),
            activation_delay: MassaTime::from_millis(2),
        };

        let _time = MassaTime::now().unwrap();
        let vs_1 = advance_state_until(ComponentState::active(_time), &vi_1);
        assert!(matches!(vs_1.state, ComponentState::Active(_)));

        let vi_2 = MipInfo {
            name: "MIP-0003".to_string(),
            version: 3,
            components: BTreeMap::from([(MipComponent::Address, 2)]),
            start: MassaTime::from_millis(17),
            timeout: MassaTime::from_millis(27),
            activation_delay: MassaTime::from_millis(2),
        };
        let vs_2 = advance_state_until(ComponentState::defined(), &vi_2);

        let mip_stats_cfg = MipStatsConfig {
            block_count_considered: 10,
            counters_max: 5,
        };
        let mut vs_raw_1 = MipStoreRaw::try_from((
            [(vi_1.clone(), vs_1.clone()), (vi_2.clone(), vs_2.clone())],
            mip_stats_cfg.clone(),
        ))
        .unwrap();

        let vs_2_2 = advance_state_until(ComponentState::active(_time), &vi_2);
        assert!(matches!(vs_2_2.state, ComponentState::Active(_)));

        let vs_raw_2 = MipStoreRaw::try_from((
            [(vi_1.clone(), vs_1.clone()), (vi_2.clone(), vs_2_2.clone())],
            mip_stats_cfg,
        ))
        .unwrap();

        println!("update with:");
        let (updated, added) = vs_raw_1.update_with(&vs_raw_2).unwrap();

        // Check update_with result
        assert!(added.is_empty());
        assert_eq!(updated, vec![vi_2.clone()]);

        // Expect state 1 (for vi_1) no change, state 2 (for vi_2) updated to "Active"
        assert_eq!(vs_raw_1.store.get(&vi_1).unwrap().state, vs_1.state);
        assert_eq!(vs_raw_1.store.get(&vi_2).unwrap().state, vs_2_2.state);
    }

    #[test]
    fn test_update_with_invalid() {
        // Test updating a MIP store with another invalid one:
        // case 1: overlapping time range
        // case 2: overlapping versioning component

        // part 0 - defines data for the test
        let vi_1 = MipInfo {
            name: "MIP-0002".to_string(),
            version: 2,
            components: BTreeMap::from([(MipComponent::Address, 1)]),
            start: MassaTime::from_millis(0),
            timeout: MassaTime::from_millis(5),
            activation_delay: MassaTime::from_millis(2),
        };
        let _time = MassaTime::now().unwrap();
        let vs_1 = advance_state_until(ComponentState::active(_time), &vi_1);
        assert!(matches!(vs_1.state, ComponentState::Active(_)));

        let vi_2 = MipInfo {
            name: "MIP-0003".to_string(),
            version: 3,
            components: BTreeMap::from([(MipComponent::Address, 2)]),
            start: MassaTime::from_millis(17),
            timeout: MassaTime::from_millis(27),
            activation_delay: MassaTime::from_millis(2),
        };
        let vs_2 = advance_state_until(ComponentState::defined(), &vi_2);
        assert_eq!(vs_2, ComponentState::defined());

        let mip_stats_cfg = MipStatsConfig {
            block_count_considered: 10,
            counters_max: 5,
        };

        // case 1
        {
            let mut vs_raw_1 = MipStoreRaw::try_from((
                [(vi_1.clone(), vs_1.clone()), (vi_2.clone(), vs_2.clone())],
                mip_stats_cfg.clone(),
            ))
            .unwrap();

            let mut vi_2_2 = vi_2.clone();
            // Make mip info invalid (because start == vi_1.timeout)
            vi_2_2.start = vi_1.timeout;
            let vs_2_2 = advance_state_until(ComponentState::defined(), &vi_2_2);
            let vs_raw_2 = MipStoreRaw {
                store: BTreeMap::from([
                    (vi_1.clone(), vs_1.clone()),
                    (vi_2_2.clone(), vs_2_2.clone()),
                ]),
                stats: MipStoreStats::new(mip_stats_cfg.clone()),
            };

            assert_matches!(
                vs_raw_1.update_with(&vs_raw_2),
                Err(UpdateWithError::Overlapping(..))
            );
            assert_eq!(vs_raw_1.store.get(&vi_1).unwrap().state, vs_1.state);
            assert_eq!(vs_raw_1.store.get(&vi_2).unwrap().state, vs_2.state);

            // Check that try_from fails too (because it uses update_with internally)
            {
                let _vs_raw_2_ = MipStoreRaw::try_from((
                    [
                        (vi_1.clone(), vs_1.clone()),
                        (vi_2_2.clone(), vs_2_2.clone()),
                    ],
                    mip_stats_cfg.clone(),
                ));
                assert_eq!(_vs_raw_2_.is_err(), true);
            }
        }

        // case 2
        {
            let mut vs_raw_1 = MipStoreRaw::try_from((
                [(vi_1.clone(), vs_1.clone()), (vi_2.clone(), vs_2.clone())],
                mip_stats_cfg.clone(),
            ))
            .unwrap();

            let mut vi_2_2 = vi_2.clone();
            vi_2_2.components = vi_1.components.clone();

            let vs_2_2 = advance_state_until(ComponentState::defined(), &vi_2_2);
            let vs_raw_2 = MipStoreRaw {
                store: BTreeMap::from([
                    (vi_1.clone(), vs_1.clone()),
                    (vi_2_2.clone(), vs_2_2.clone()),
                ]),
                stats: MipStoreStats::new(mip_stats_cfg.clone()),
            };

            // Component states being equal should produce an Ok result
            // We also have vi.1.components == vi_2_2.components ~ overlapping versions
            // TODO: clarify how this is supposed to behave
            assert_matches!(vs_raw_1.update_with(&vs_raw_2), Ok(_));
        }
    }

    #[test]
    fn test_empty_mip_store() {
        // Test if we can init an empty MipStore

        let mip_stats_config = MipStatsConfig {
            block_count_considered: MIP_STORE_STATS_BLOCK_CONSIDERED,
            counters_max: MIP_STORE_STATS_COUNTERS_MAX,
        };

        let mip_store = MipStore::try_from(([], mip_stats_config));
        assert_eq!(mip_store.is_ok(), true);
    }

    #[test]
    fn test_update_with_unknown() {
        // Test update_with with unknown MipComponent (can happen if a node software is outdated)

        // data
        let mip_stats_config = MipStatsConfig {
            block_count_considered: MIP_STORE_STATS_BLOCK_CONSIDERED,
            counters_max: MIP_STORE_STATS_COUNTERS_MAX,
        };

        let mut mip_store_raw_1 = MipStoreRaw::try_from(([], mip_stats_config.clone())).unwrap();

        let mi_1 = MipInfo {
            name: "MIP-0002".to_string(),
            version: 2,
            components: BTreeMap::from([(MipComponent::__Nonexhaustive, 1)]),
            start: MassaTime::from_millis(0),
            timeout: MassaTime::from_millis(5),
            activation_delay: MassaTime::from_millis(2),
        };
        let ms_1 = advance_state_until(ComponentState::defined(), &mi_1);
        assert_eq!(ms_1, ComponentState::defined());
        let mip_store_raw_2 = MipStoreRaw {
            store: BTreeMap::from([(mi_1.clone(), ms_1.clone())]),
            stats: MipStoreStats::new(mip_stats_config.clone()),
        };

        let (updated, added) = mip_store_raw_1.update_with(&mip_store_raw_2).unwrap();

        assert_eq!(updated.len(), 0);
        assert_eq!(added.len(), 1);
        assert_eq!(added.get(&mi_1).unwrap().state, ComponentState::defined());
    }

    #[test]
    fn test_mip_store_network_restart() {
        // Test if we can get a coherent MipStore after a network shutdown

        let genesis_timestamp = MassaTime::from_millis(0);

        let shutdown_start = Slot::new(2, 0);
        let shutdown_end = Slot::new(8, 0);

        // helper functions so the test code is easy to read
        let get_slot_ts =
            |slot| get_block_slot_timestamp(THREAD_COUNT, T0, genesis_timestamp, slot).unwrap();
        let is_coherent = |store: &MipStoreRaw, shutdown_start, shutdown_end| {
            store
                .is_coherent_with_shutdown_period(
                    shutdown_start,
                    shutdown_end,
                    THREAD_COUNT,
                    T0,
                    genesis_timestamp,
                )
                .unwrap()
        };
        let update_store = |store: &mut MipStoreRaw, shutdown_start, shutdown_end| {
            store
                .update_for_network_shutdown(
                    shutdown_start,
                    shutdown_end,
                    THREAD_COUNT,
                    T0,
                    genesis_timestamp,
                )
                .unwrap()
        };
        let _dump_store = |store: &MipStoreRaw| {
            println!("Dump store:");
            for (mip_info, mip_state) in store.store.iter() {
                println!(
                    "mip_info {} {} - start: {} - timeout: {}: state: {:?}",
                    mip_info.name,
                    mip_info.version,
                    get_closest_slot_to_timestamp(
                        THREAD_COUNT,
                        T0,
                        genesis_timestamp,
                        mip_info.start
                    ),
                    get_closest_slot_to_timestamp(
                        THREAD_COUNT,
                        T0,
                        genesis_timestamp,
                        mip_info.timeout
                    ),
                    mip_state.state
                );
            }
        };
        // end helpers

        let mip_stats_cfg = MipStatsConfig {
            block_count_considered: 10,
            counters_max: 5,
        };
        let mut mi_1 = MipInfo {
            name: "MIP-0002".to_string(),
            version: 2,
            components: BTreeMap::from([(MipComponent::Address, 1)]),
            start: MassaTime::from_millis(2),
            timeout: MassaTime::from_millis(5),
            activation_delay: MassaTime::from_millis(100),
        };
        let mut mi_2 = MipInfo {
            name: "MIP-0003".to_string(),
            version: 3,
            components: BTreeMap::from([(MipComponent::Address, 2)]),
            start: MassaTime::from_millis(7),
            timeout: MassaTime::from_millis(11),
            activation_delay: MassaTime::from_millis(100),
        };

        // MipInfo 1 @ state 'Defined' should start during shutdown
        {
            mi_1.start = get_slot_ts(Slot::new(3, 7));
            mi_1.timeout = get_slot_ts(Slot::new(5, 7));
            mi_2.start = get_slot_ts(Slot::new(7, 7));
            mi_2.timeout = get_slot_ts(Slot::new(10, 7));

            let ms_1 = advance_state_until(ComponentState::defined(), &mi_1);
            let ms_2 = advance_state_until(ComponentState::defined(), &mi_2);
            let mut store = MipStoreRaw::try_from((
                [(mi_1.clone(), ms_1), (mi_2.clone(), ms_2)],
                mip_stats_cfg.clone(),
            ))
            .unwrap();

            assert_eq!(is_coherent(&store, shutdown_start, shutdown_end), false);
            update_store(&mut store, shutdown_start, shutdown_end);
            assert_eq!(is_coherent(&store, shutdown_start, shutdown_end), true);
            // _dump_store(&store);
        }

        // MipInfo 1 @ state 'Defined' will start AFTER shutdown
        {
            mi_1.start = get_slot_ts(Slot::new(9, 7));
            mi_1.timeout = get_slot_ts(Slot::new(11, 7));
            mi_2.start = get_slot_ts(Slot::new(12, 7));
            mi_2.timeout = get_slot_ts(Slot::new(19, 7));

            let ms_1 = advance_state_until(ComponentState::defined(), &mi_1);
            let ms_2 = advance_state_until(ComponentState::defined(), &mi_2);
            let mut store = MipStoreRaw::try_from((
                [(mi_1.clone(), ms_1), (mi_2.clone(), ms_2)],
                mip_stats_cfg.clone(),
            ))
            .unwrap();
            let store_orig = store.clone();

            // Already ok even with a shutdown but let's check it
            assert_eq!(is_coherent(&store, shutdown_start, shutdown_end), true);
            // _dump_store(&store);
            update_store(&mut store, shutdown_start, shutdown_end);
            assert_eq!(is_coherent(&store, shutdown_start, shutdown_end), true);
            // _dump_store(&store);

            // Check that nothing has changed
            assert_eq!(store_orig, store);
        }

        // MipInfo 1 @ state 'Started' before shutdown
        {
            mi_1.start = get_slot_ts(Slot::new(1, 7));
            mi_1.timeout = get_slot_ts(Slot::new(5, 7));
            mi_2.start = get_slot_ts(Slot::new(7, 7));
            mi_2.timeout = get_slot_ts(Slot::new(10, 7));

            let ms_1 = advance_state_until(ComponentState::started(Amount::zero()), &mi_1);
            let ms_2 = advance_state_until(ComponentState::defined(), &mi_2);
            let mut store = MipStoreRaw::try_from((
                [(mi_1.clone(), ms_1), (mi_2.clone(), ms_2)],
                mip_stats_cfg.clone(),
            ))
            .unwrap();

            assert_eq!(is_coherent(&store, shutdown_start, shutdown_end), false);
            update_store(&mut store, shutdown_start, shutdown_end);
            assert_eq!(is_coherent(&store, shutdown_start, shutdown_end), true);
            // _dump_store(&store);
        }

        // MipInfo 1 @ state 'LockedIn' with transition during shutdown
        {
            let shutdown_range = shutdown_start..=shutdown_end;

            mi_1.start = get_slot_ts(Slot::new(1, 7));
            mi_1.timeout = get_slot_ts(Slot::new(5, 7));

            // Just before shutdown
            let locked_in_at = Slot::new(1, 9);
            assert!(locked_in_at < shutdown_start);
            let activate_at = Slot::new(4, 0);
            assert!(shutdown_range.contains(&activate_at));
            // MIP 1 in state 'LockedIn', should transition to 'Active' during shutdown period
            mi_1.activation_delay =
                get_slot_ts(activate_at).saturating_sub(get_slot_ts(locked_in_at));
            let ms_1 = advance_state_until(
                ComponentState::locked_in(get_slot_ts(Slot::new(1, 9))),
                &mi_1,
            );

            // MIP 2 in state 'Defined'
            mi_2.start = get_slot_ts(Slot::new(7, 7));
            mi_2.timeout = get_slot_ts(Slot::new(10, 7));
            let ms_2 = advance_state_until(ComponentState::defined(), &mi_2);
            let mut store = MipStoreRaw::try_from((
                [(mi_1.clone(), ms_1), (mi_2.clone(), ms_2)],
                mip_stats_cfg.clone(),
            ))
            .unwrap();

            assert_eq!(is_coherent(&store, shutdown_start, shutdown_end), false);
            // _dump_store(&store);
            update_store(&mut store, shutdown_start, shutdown_end);
            assert_eq!(is_coherent(&store, shutdown_start, shutdown_end), true);
            // _dump_store(&store);

            // Update stats - so should force transitions if any
            store.update_network_version_stats(
                get_slot_ts(shutdown_end.get_next_slot(THREAD_COUNT).unwrap()),
                Some((1, 0)),
            );

            let (first_mi_info, first_mi_state) = store.store.first_key_value().unwrap();
            assert_eq!(*first_mi_info.name, mi_1.name);
            // State was 'LockedIn' -> reset, start ts now defined right after network restart
            assert_eq!(
                ComponentStateTypeId::from(&first_mi_state.state),
                ComponentStateTypeId::Started
            );
            let (last_mi_info, last_mi_state) = store.store.last_key_value().unwrap();
            assert_eq!(*last_mi_info.name, mi_2.name);
            // State was 'Defined' -> start is set up after MIP 1 start & timeout
            assert_eq!(
                ComponentStateTypeId::from(&last_mi_state.state),
                ComponentStateTypeId::Defined
            );
        }
    }

    #[test]
    fn test_mip_store_db() {
        // Test interaction of MIP store with MassaDB
        // 1- init from db (empty disk)
        // 2- update state
        // 3- write changes to db
        // 4- init a new mip store from disk and compare

        let genesis_timestamp = MassaTime::from_millis(0);
        // helpers
        let get_slot_ts =
            |slot| get_block_slot_timestamp(THREAD_COUNT, T0, genesis_timestamp, slot).unwrap();

        // Db init

        let temp_dir = tempdir().expect("Unable to create a temp folder");
        // println!("Using temp dir: {:?}", temp_dir.path());

        let db_config = MassaDBConfig {
            path: temp_dir.path().to_path_buf(),
            max_history_length: 100,
            max_new_elements: 100,
            thread_count: THREAD_COUNT,
        };
        let db = Arc::new(RwLock::new(
            Box::new(MassaDB::new(db_config)) as Box<(dyn MassaDBController + 'static)>
        ));

        // MIP info / store init

        let mi_1 = MipInfo {
            name: "MIP-0002".to_string(),
            version: 2,
            components: BTreeMap::from([(MipComponent::Address, 1)]),
            start: get_slot_ts(Slot::new(2, 0)),
            timeout: get_slot_ts(Slot::new(3, 0)),
            activation_delay: MassaTime::from_millis(10),
        };
        let ms_1 = advance_state_until(ComponentState::defined(), &mi_1);

        let mi_2 = MipInfo {
            name: "MIP-0003".to_string(),
            version: 3,
            components: BTreeMap::from([(MipComponent::Address, 2)]),
            start: get_slot_ts(Slot::new(4, 2)),
            timeout: get_slot_ts(Slot::new(7, 2)),
            activation_delay: MassaTime::from_millis(10),
        };
        let ms_2 = advance_state_until(ComponentState::defined(), &mi_2);

        let mip_stats_config = MipStatsConfig {
            block_count_considered: MIP_STORE_STATS_BLOCK_CONSIDERED,
            counters_max: MIP_STORE_STATS_COUNTERS_MAX,
        };
        let mut mip_store = MipStore::try_from((
            [(mi_1.clone(), ms_1.clone()), (mi_2.clone(), ms_2.clone())],
            mip_stats_config.clone(),
        ))
        .expect("Cannot create an empty MIP store");

        // Step 1

        mip_store.extend_from_db(db.clone()).unwrap();
        // Check that we extend from an empty folder
        assert_eq!(mip_store.0.read().store.len(), 2);
        assert_eq!(
            mip_store.0.read().store.first_key_value(),
            Some((&mi_1, &ms_1))
        );
        assert_eq!(
            mip_store.0.read().store.last_key_value(),
            Some((&mi_2, &ms_2))
        );

        // Step 2
        let active_at = get_slot_ts(Slot::new(2, 5));
        let ms_1_ = advance_state_until(ComponentState::active(active_at), &mi_1);

        let mip_store_ =
            MipStore::try_from(([(mi_1.clone(), ms_1_.clone())], mip_stats_config.clone()))
                .expect("Cannot create an empty MIP store");

        let (updated, added) = mip_store.update_with(&mip_store_).unwrap();

        // Check update_with result - only 1 state should be updated
        assert_eq!(updated.len(), 1);
        assert_eq!(added.len(), 0);
        assert_eq!(mip_store.0.read().store.len(), 2);
        assert_eq!(
            mip_store.0.read().store.first_key_value(),
            Some((&mi_1, &ms_1_))
        );
        assert_eq!(
            mip_store.0.read().store.last_key_value(),
            Some((&mi_2, &ms_2))
        );

        // Step 3

        let mut db_batch = DBBatch::new();
        let mut db_versioning_batch = DBBatch::new();

        // FIXME: get slot right after active at - no hardcode
        let slot_bounds_ = (&Slot::new(1, 0), &Slot::new(4, 2));
        let between = (&get_slot_ts(*slot_bounds_.0), &get_slot_ts(*slot_bounds_.1));

        mip_store
            .update_batches(&mut db_batch, &mut db_versioning_batch, between)
            .unwrap();

        assert_eq!(db_batch.len(), 1);
        assert_eq!(db_versioning_batch.len(), 2); // + stats

        let mut guard_db = db.write();
        // FIXME / TODO: no slot hardcoding?
        guard_db.write_batch(db_batch, db_versioning_batch, Some(Slot::new(3, 0)), false);
        drop(guard_db);

        // Step 4
        let mut mip_store_2 = MipStore::try_from((
            [(mi_1.clone(), ms_1.clone()), (mi_2.clone(), ms_2.clone())],
            mip_stats_config.clone(),
        ))
        .expect("Cannot create an empty MIP store");
        // assert_eq!(mip_store_2.0.read().store.len(), 0);

        mip_store_2.extend_from_db(db.clone()).unwrap();

        let guard_1 = mip_store.0.read();
        let guard_2 = mip_store_2.0.read();
        let st1_raw = guard_1.deref();
        let st2_raw = guard_2.deref();

        // println!("st1_raw: {:?}", st1_raw);
        // println!("st2_raw: {:?}", st2_raw);
        assert_eq!(st1_raw, st2_raw);
    }

    #[test]
    fn test_mip_store_stats() {
        // Test MipStoreRaw stats

        // helper functions so the test code is easy to read
        let genesis_timestamp = MassaTime::from_millis(0);
        let get_slot_ts =
            |slot| get_block_slot_timestamp(THREAD_COUNT, T0, genesis_timestamp, slot).unwrap();

        let mip_stats_config = MipStatsConfig {
            block_count_considered: 2,
            counters_max: 1,
        };
        let activation_delay = MassaTime::from_millis(100);
        let timeout = MassaTime::now()
            .unwrap()
            .saturating_add(MassaTime::from_millis(50_000)); // + 50 seconds
        let mi_1 = MipInfo {
            name: "MIP-0001".to_string(),
            version: 1,
            components: BTreeMap::from([(MipComponent::Address, 1)]),
            start: MassaTime::from_millis(2),
            timeout,
            activation_delay,
        };
        let ms_1 = advance_state_until(ComponentState::started(Amount::zero()), &mi_1);

        let mut mip_store =
            MipStoreRaw::try_from(([(mi_1.clone(), ms_1)], mip_stats_config)).unwrap();

        //
        // mip_store.update_network_version_stats(get_slot_ts(Slot::new(1, 0)), Some((0, 0)));
        // TODO: should not add a counter for version 0 ?
        // assert_eq!(mip_store.stats.network_version_counters.len(), 0);

        // Current network version is 0, next one is 1
        mip_store.update_network_version_stats(get_slot_ts(Slot::new(1, 0)), Some((0, 1)));
        assert_eq!(mip_store.stats.network_version_counters.len(), 1);
        assert_eq!(mip_store.stats.network_version_counters.get(&1), Some(&1));

        mip_store.update_network_version_stats(get_slot_ts(Slot::new(1, 0)), Some((0, 1)));
        assert_eq!(mip_store.stats.network_version_counters.len(), 1);
        assert_eq!(mip_store.stats.network_version_counters.get(&1), Some(&2));

        // Check that MipInfo is now
        let (mi_, ms_) = mip_store.store.last_key_value().unwrap();
        assert_eq!(*mi_, mi_1);
        assert_matches!(ms_.state, ComponentState::LockedIn(..));

        let mut at = MassaTime::now().unwrap();
        at = at.saturating_add(activation_delay);
        assert_eq!(
            ms_.state_at(at, mi_1.start, mi_1.timeout),
            Ok(ComponentStateTypeId::Active)
        );

        // Now network version is 1, next one is 2
        mip_store.update_network_version_stats(get_slot_ts(Slot::new(1, 0)), Some((1, 2)));
        // Config is set to allow only 1 counter
        assert_eq!(mip_store.stats.network_version_counters.len(), 1);
        assert_eq!(mip_store.stats.network_version_counters.get(&2), Some(&1));
    }
}<|MERGE_RESOLUTION|>--- conflicted
+++ resolved
@@ -622,11 +622,7 @@
         guard.extend_from_db(db)
     }
 
-<<<<<<< HEAD
-    pub fn reset_db(&self, db: ShareableMassaDBController) {
-=======
     pub fn reset_db(&self, db: Arc<RwLock<MassaDB>>, only_use_xor: bool) {
->>>>>>> 9ab5d44a
         {
             let mut guard = db.write();
             guard.delete_prefix(MIP_STORE_PREFIX, STATE_CF, None, only_use_xor);
