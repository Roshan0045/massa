--- conflicted
+++ resolved
@@ -942,13 +942,8 @@
                     self.protocol_settings.max_node_known_blocks_size,
                 );
                 node_info.insert_known_endorsements(
-<<<<<<< HEAD
                     block_info.endorsements.keys().copied().collect(),
-                    self.cfg.max_known_endorsements_size,
-=======
-                    block_info.endorsements.clone(),
                     self.protocol_settings.max_known_endorsements_size,
->>>>>>> 938f71e3
                 );
                 if let Some(operations) = block_info.operations.as_ref() {
                     node_info.insert_known_ops(
@@ -1280,13 +1275,8 @@
         // add to known endorsements for source node.
         if let Some(node_info) = self.active_nodes.get_mut(source_node_id) {
             node_info.insert_known_endorsements(
-<<<<<<< HEAD
                 endorsement_ids.keys().copied().collect(),
-                self.cfg.max_known_endorsements_size,
-=======
-                endorsement_ids.clone(),
                 self.protocol_settings.max_known_endorsements_size,
->>>>>>> 938f71e3
             );
         }
 
