// Copyright (c) 2022 MASSA LABS <info@massa.net>

#![doc = include_str!("../../README.md")]
#![warn(missing_docs)]
#![warn(unused_crate_dependencies)]
#![feature(ip)]
extern crate massa_logging;

use crate::settings::SETTINGS;

use chrono::{TimeZone, Utc};
use crossbeam_channel::{Receiver, TryRecvError};
use dialoguer::Password;
use massa_api::{ApiServer, ApiV2, Private, Public, RpcServer, StopHandle, API};
use massa_api_exports::config::APIConfig;
use massa_async_pool::AsyncPoolConfig;
use massa_bootstrap::BootstrapError;
use massa_bootstrap::{
    get_state, start_bootstrap_server, BootstrapConfig, BootstrapManager, BootstrapTcpListener,
    DefaultConnector,
};
use massa_consensus_exports::events::ConsensusEvent;
use massa_consensus_exports::{ConsensusChannels, ConsensusConfig, ConsensusManager};
use massa_consensus_worker::start_consensus_worker;
use massa_executed_ops::{ExecutedDenunciationsConfig, ExecutedOpsConfig};
use massa_execution_exports::{
    ExecutionChannels, ExecutionConfig, ExecutionManager, GasCosts, StorageCostsConstants,
};
use massa_execution_worker::start_execution_worker;
use massa_factory_exports::{FactoryChannels, FactoryConfig, FactoryManager};
use massa_factory_worker::start_factory;
use massa_final_state::{FinalState, FinalStateConfig};
use massa_grpc::config::GrpcConfig;
use massa_grpc::server::MassaGrpc;
use massa_ledger_exports::LedgerConfig;
use massa_ledger_worker::FinalLedger;
use massa_logging::massa_trace;
use massa_models::address::Address;
use massa_models::config::constants::{
    ASYNC_POOL_BOOTSTRAP_PART_SIZE, BLOCK_REWARD, BOOTSTRAP_RANDOMNESS_SIZE_BYTES, CHANNEL_SIZE,
    CONSENSUS_BOOTSTRAP_PART_SIZE, DEFERRED_CREDITS_BOOTSTRAP_PART_SIZE, DELTA_F0,
    DENUNCIATION_EXPIRE_PERIODS, ENDORSEMENT_COUNT, END_TIMESTAMP,
    EXECUTED_OPS_BOOTSTRAP_PART_SIZE, GENESIS_KEY, GENESIS_TIMESTAMP, INITIAL_DRAW_SEED,
    LEDGER_COST_PER_BYTE, LEDGER_ENTRY_BASE_SIZE, LEDGER_ENTRY_DATASTORE_BASE_SIZE,
    LEDGER_PART_SIZE_MESSAGE_BYTES, MAX_ADVERTISE_LENGTH, MAX_ASK_BLOCKS_PER_MESSAGE,
    MAX_ASYNC_GAS, MAX_ASYNC_MESSAGE_DATA, MAX_ASYNC_POOL_LENGTH, MAX_BLOCK_SIZE,
    MAX_BOOTSTRAP_ASYNC_POOL_CHANGES, MAX_BOOTSTRAP_BLOCKS, MAX_BOOTSTRAP_ERROR_LENGTH,
    MAX_BOOTSTRAP_FINAL_STATE_PARTS_SIZE, MAX_BYTECODE_LENGTH, MAX_CONSENSUS_BLOCKS_IDS,
    MAX_DATASTORE_ENTRY_COUNT, MAX_DATASTORE_KEY_LENGTH, MAX_DATASTORE_VALUE_LENGTH,
    MAX_DEFERRED_CREDITS_LENGTH, MAX_DENUNCIATIONS_PER_BLOCK_HEADER,
    MAX_DENUNCIATION_CHANGES_LENGTH, MAX_ENDORSEMENTS_PER_MESSAGE, MAX_EXECUTED_OPS_CHANGES_LENGTH,
    MAX_EXECUTED_OPS_LENGTH, MAX_FUNCTION_NAME_LENGTH, MAX_GAS_PER_BLOCK, MAX_LEDGER_CHANGES_COUNT,
    MAX_LISTENERS_PER_PEER, MAX_OPERATIONS_PER_BLOCK, MAX_OPERATIONS_PER_MESSAGE,
    MAX_OPERATION_DATASTORE_ENTRY_COUNT, MAX_OPERATION_DATASTORE_KEY_LENGTH,
    MAX_OPERATION_DATASTORE_VALUE_LENGTH, MAX_OPERATION_STORAGE_TIME, MAX_PARAMETERS_SIZE,
    MAX_PEERS_IN_ANNOUNCEMENT_LIST, MAX_PRODUCTION_STATS_LENGTH, MAX_ROLLS_COUNT_LENGTH,
    MAX_SIZE_CHANNEL_COMMANDS_CONNECTIVITY, MAX_SIZE_CHANNEL_COMMANDS_PEERS,
    MAX_SIZE_CHANNEL_COMMANDS_PEER_TESTERS, MAX_SIZE_CHANNEL_COMMANDS_PROPAGATION_BLOCKS,
    MAX_SIZE_CHANNEL_COMMANDS_PROPAGATION_ENDORSEMENTS,
    MAX_SIZE_CHANNEL_COMMANDS_PROPAGATION_OPERATIONS, MAX_SIZE_CHANNEL_COMMANDS_RETRIEVAL_BLOCKS,
    MAX_SIZE_CHANNEL_COMMANDS_RETRIEVAL_ENDORSEMENTS,
    MAX_SIZE_CHANNEL_COMMANDS_RETRIEVAL_OPERATIONS, MAX_SIZE_CHANNEL_NETWORK_TO_BLOCK_HANDLER,
    MAX_SIZE_CHANNEL_NETWORK_TO_ENDORSEMENT_HANDLER, MAX_SIZE_CHANNEL_NETWORK_TO_OPERATION_HANDLER,
    MAX_SIZE_CHANNEL_NETWORK_TO_PEER_HANDLER, MIP_STORE_STATS_BLOCK_CONSIDERED,
    MIP_STORE_STATS_COUNTERS_MAX, OPERATION_VALIDITY_PERIODS, PERIODS_PER_CYCLE,
    POOL_CONTROLLER_CHANNEL_SIZE, POS_MISS_RATE_DEACTIVATION_THRESHOLD, POS_SAVED_CYCLES,
    PROTOCOL_CONTROLLER_CHANNEL_SIZE, PROTOCOL_EVENT_CHANNEL_SIZE,
    ROLL_COUNT_TO_SLASH_ON_DENUNCIATION, ROLL_PRICE, SELECTOR_DRAW_CACHE_SIZE, T0, THREAD_COUNT,
    VERSION,
};
use massa_pool_exports::{PoolChannels, PoolConfig, PoolManager};
use massa_pool_worker::start_pool_controller;
use massa_pos_exports::{PoSConfig, SelectorConfig, SelectorManager};
use massa_pos_worker::start_selector_worker;
use massa_protocol_exports::{ProtocolConfig, ProtocolManager};
use massa_protocol_worker::{create_protocol_controller, start_protocol_controller};
use massa_storage::Storage;
use massa_time::MassaTime;
use massa_versioning::versioning::{
    ComponentStateTypeId, MipComponent, MipInfo, MipState, MipStatsConfig, MipStore,
};
use massa_wallet::Wallet;
use parking_lot::RwLock;
use peernet::transports::TransportType;
use std::collections::HashMap;
use std::path::PathBuf;
use std::sync::atomic::{AtomicUsize, Ordering};
use std::sync::{Condvar, Mutex};
use std::thread::sleep;
use std::time::Duration;
use std::{path::Path, process, sync::Arc};
use structopt::StructOpt;
use tokio::signal;
use tokio::sync::{broadcast, mpsc};
use tracing::{debug, error, info, warn};
use tracing_subscriber::filter::{filter_fn, LevelFilter};

mod settings;

async fn launch(
    args: &Args,
    node_wallet: Arc<RwLock<Wallet>>,
) -> (
    Receiver<ConsensusEvent>,
    Option<BootstrapManager>,
    Box<dyn ConsensusManager>,
    Box<dyn ExecutionManager>,
    Box<dyn SelectorManager>,
    Box<dyn PoolManager>,
    Box<dyn ProtocolManager>,
    Box<dyn FactoryManager>,
    mpsc::Receiver<()>,
    StopHandle,
    StopHandle,
    StopHandle,
    Option<massa_grpc::server::StopHandle>,
) {
    info!("Node version : {}", *VERSION);
    let now = MassaTime::now().expect("could not get now time");
    // Do not start if genesis is in the future. This is meant to prevent nodes
    // from desync if the bootstrap nodes keep a previous ledger
    #[cfg(all(not(feature = "sandbox"), not(feature = "bootstrap_server")))]
    {
        if *GENESIS_TIMESTAMP > now {
            let (days, hours, mins, secs) = GENESIS_TIMESTAMP
                .saturating_sub(now)
                .days_hours_mins_secs()
                .unwrap();
            panic!(
                "This episode has not started yet, please wait {} days, {} hours, {} minutes, {} seconds for genesis",
                days, hours, mins, secs,
            )
        }
    }

    if let Some(end) = *END_TIMESTAMP {
        if now > end {
            panic!("This episode has come to an end, please get the latest testnet node version to continue");
        }
    }

    // Storage shared by multiple components.
    let shared_storage: Storage = Storage::create_root();

    // init final state
    let ledger_config = LedgerConfig {
        thread_count: THREAD_COUNT,
        initial_ledger_path: SETTINGS.ledger.initial_ledger_path.clone(),
        disk_ledger_path: SETTINGS.ledger.disk_ledger_path.clone(),
        max_key_length: MAX_DATASTORE_KEY_LENGTH,
        max_ledger_part_size: LEDGER_PART_SIZE_MESSAGE_BYTES,
        max_datastore_value_length: MAX_DATASTORE_VALUE_LENGTH,
    };
    let async_pool_config = AsyncPoolConfig {
        max_length: MAX_ASYNC_POOL_LENGTH,
        thread_count: THREAD_COUNT,
        bootstrap_part_size: ASYNC_POOL_BOOTSTRAP_PART_SIZE,
        max_async_message_data: MAX_ASYNC_MESSAGE_DATA,
    };
    let pos_config = PoSConfig {
        periods_per_cycle: PERIODS_PER_CYCLE,
        thread_count: THREAD_COUNT,
        cycle_history_length: POS_SAVED_CYCLES,
        credits_bootstrap_part_size: DEFERRED_CREDITS_BOOTSTRAP_PART_SIZE,
    };
    let executed_ops_config = ExecutedOpsConfig {
        thread_count: THREAD_COUNT,
        bootstrap_part_size: EXECUTED_OPS_BOOTSTRAP_PART_SIZE,
    };
    let executed_denunciations_config = ExecutedDenunciationsConfig {
        denunciation_expire_periods: DENUNCIATION_EXPIRE_PERIODS,
        bootstrap_part_size: EXECUTED_OPS_BOOTSTRAP_PART_SIZE,
    };
    let final_state_config = FinalStateConfig {
        ledger_config: ledger_config.clone(),
        async_pool_config,
        pos_config,
        executed_ops_config,
        executed_denunciations_config,
        final_history_length: SETTINGS.ledger.final_history_length,
        thread_count: THREAD_COUNT,
        periods_per_cycle: PERIODS_PER_CYCLE,
        initial_seed_string: INITIAL_DRAW_SEED.into(),
        initial_rolls_path: SETTINGS.selector.initial_rolls_path.clone(),
        endorsement_count: ENDORSEMENT_COUNT,
        max_executed_denunciations_length: MAX_DENUNCIATION_CHANGES_LENGTH,
        max_denunciations_per_block_header: MAX_DENUNCIATIONS_PER_BLOCK_HEADER,
    };

    // Remove current disk ledger if there is one and we don't want to restart from snapshot
    // NOTE: this is temporary, since we cannot currently handle bootstrap from remaining ledger
    if args.keep_ledger || args.restart_from_snapshot_at_period.is_some() {
        info!("Loading old ledger for next episode");
    } else {
        if SETTINGS.ledger.disk_ledger_path.exists() {
            std::fs::remove_dir_all(SETTINGS.ledger.disk_ledger_path.clone())
                .expect("disk ledger delete failed");
        }
        if SETTINGS.execution.hd_cache_path.exists() {
            std::fs::remove_dir_all(SETTINGS.execution.hd_cache_path.clone())
                .expect("disk hd cache delete failed");
        }
    }

    // Create final ledger
    let ledger = FinalLedger::new(
        ledger_config.clone(),
        args.restart_from_snapshot_at_period.is_some() || cfg!(feature = "create_snapshot"),
    );

    // launch selector worker
    let (selector_manager, selector_controller) = start_selector_worker(SelectorConfig {
        max_draw_cache: SELECTOR_DRAW_CACHE_SIZE,
        channel_size: CHANNEL_SIZE,
        thread_count: THREAD_COUNT,
        endorsement_count: ENDORSEMENT_COUNT,
        periods_per_cycle: PERIODS_PER_CYCLE,
        genesis_address: Address::from_public_key(&GENESIS_KEY.get_public_key()),
    })
    .expect("could not start selector worker");

    // Create final state, either from a snapshot, or from scratch
    let final_state = Arc::new(parking_lot::RwLock::new(
        match args.restart_from_snapshot_at_period {
            Some(last_start_period) => FinalState::new_derived_from_snapshot(
                final_state_config,
                Box::new(ledger),
                selector_controller.clone(),
                last_start_period,
            )
            .expect("could not init final state"),
            None => FinalState::new(
                final_state_config,
                Box::new(ledger),
                selector_controller.clone(),
            )
            .expect("could not init final state"),
        },
    ));

    // interrupt signal listener
    let interupted = Arc::new((Mutex::new(false), Condvar::new()));
    let handler_clone = Arc::clone(&interupted);

<<<<<<< HEAD
    // currently used by the bootstrap client to break out of the to preempt the retry wait
=======
    // currently used by the bootstrap client to preempt/break out of the retry wait
>>>>>>> 5b0654fb
    ctrlc::set_handler(move || {
        *handler_clone
            .0
            .lock()
            .expect("double-lock on interupt bool in ctrl-c handler") = true;
        handler_clone.1.notify_all();
    })
    .expect("Error setting Ctrl-C handler");
    let bootstrap_config: BootstrapConfig = BootstrapConfig {
        bootstrap_list: SETTINGS.bootstrap.bootstrap_list.clone(),
        bootstrap_protocol: SETTINGS.bootstrap.bootstrap_protocol,
        bootstrap_whitelist_path: SETTINGS.bootstrap.bootstrap_whitelist_path.clone(),
        bootstrap_blacklist_path: SETTINGS.bootstrap.bootstrap_blacklist_path.clone(),
        listen_addr: SETTINGS.bootstrap.bind,
        connect_timeout: SETTINGS.bootstrap.connect_timeout,
        bootstrap_timeout: SETTINGS.bootstrap.bootstrap_timeout,
        read_timeout: SETTINGS.bootstrap.read_timeout,
        write_timeout: SETTINGS.bootstrap.write_timeout,
        read_error_timeout: SETTINGS.bootstrap.read_error_timeout,
        write_error_timeout: SETTINGS.bootstrap.write_error_timeout,
        retry_delay: SETTINGS.bootstrap.retry_delay,
        max_ping: SETTINGS.bootstrap.max_ping,
        max_clock_delta: SETTINGS.bootstrap.max_clock_delta,
        cache_duration: SETTINGS.bootstrap.cache_duration,
        keep_ledger: args.keep_ledger,
        max_listeners_per_peer: MAX_LISTENERS_PER_PEER as u32,
        max_simultaneous_bootstraps: SETTINGS.bootstrap.max_simultaneous_bootstraps,
        per_ip_min_interval: SETTINGS.bootstrap.per_ip_min_interval,
        ip_list_max_size: SETTINGS.bootstrap.ip_list_max_size,
        max_bytes_read_write: SETTINGS.bootstrap.max_bytes_read_write,
        max_datastore_key_length: MAX_DATASTORE_KEY_LENGTH,
        randomness_size_bytes: BOOTSTRAP_RANDOMNESS_SIZE_BYTES,
        thread_count: THREAD_COUNT,
        periods_per_cycle: PERIODS_PER_CYCLE,
        endorsement_count: ENDORSEMENT_COUNT,
        max_advertise_length: MAX_ADVERTISE_LENGTH,
        max_bootstrap_blocks_length: MAX_BOOTSTRAP_BLOCKS,
        max_bootstrap_error_length: MAX_BOOTSTRAP_ERROR_LENGTH,
        max_bootstrap_final_state_parts_size: MAX_BOOTSTRAP_FINAL_STATE_PARTS_SIZE,
        max_async_pool_changes: MAX_BOOTSTRAP_ASYNC_POOL_CHANGES,
        max_async_pool_length: MAX_ASYNC_POOL_LENGTH,
        max_async_message_data: MAX_ASYNC_MESSAGE_DATA,
        max_operations_per_block: MAX_OPERATIONS_PER_BLOCK,
        max_datastore_entry_count: MAX_DATASTORE_ENTRY_COUNT,
        max_datastore_value_length: MAX_DATASTORE_VALUE_LENGTH,
        max_function_name_length: MAX_FUNCTION_NAME_LENGTH,
        max_ledger_changes_count: MAX_LEDGER_CHANGES_COUNT,
        max_parameters_size: MAX_PARAMETERS_SIZE,
        max_op_datastore_entry_count: MAX_OPERATION_DATASTORE_ENTRY_COUNT,
        max_op_datastore_key_length: MAX_OPERATION_DATASTORE_KEY_LENGTH,
        max_op_datastore_value_length: MAX_OPERATION_DATASTORE_VALUE_LENGTH,
        max_changes_slot_count: SETTINGS.ledger.final_history_length as u64,
        max_rolls_length: MAX_ROLLS_COUNT_LENGTH,
        max_production_stats_length: MAX_PRODUCTION_STATS_LENGTH,
        max_credits_length: MAX_DEFERRED_CREDITS_LENGTH,
        max_executed_ops_length: MAX_EXECUTED_OPS_LENGTH,
        max_ops_changes_length: MAX_EXECUTED_OPS_CHANGES_LENGTH,
        consensus_bootstrap_part_size: CONSENSUS_BOOTSTRAP_PART_SIZE,
        max_consensus_block_ids: MAX_CONSENSUS_BLOCKS_IDS,
        mip_store_stats_block_considered: MIP_STORE_STATS_BLOCK_CONSIDERED,
        mip_store_stats_counters_max: MIP_STORE_STATS_COUNTERS_MAX,
        max_denunciations_per_block_header: MAX_DENUNCIATIONS_PER_BLOCK_HEADER,
        max_denunciation_changes_length: MAX_DENUNCIATION_CHANGES_LENGTH,
    };

    let bootstrap_state = match get_state(
        &bootstrap_config,
        final_state.clone(),
        DefaultConnector,
        *VERSION,
        *GENESIS_TIMESTAMP,
        *END_TIMESTAMP,
        args.restart_from_snapshot_at_period,
        interupted,
    ) {
        Ok(vals) => vals,
        Err(BootstrapError::Interupted(msg)) => {
            info!("{}", msg);
            process::exit(0);
        }
        Err(err) => panic!("critical error detected in the bootstrap process: {}", err),
    };

    if args.restart_from_snapshot_at_period.is_none() {
        let last_start_period = final_state.read().last_start_period;
        final_state.write().init_ledger_hash(last_start_period);

        // give the controller to final state in order for it to feed the cycles
        final_state
            .write()
            .compute_initial_draws()
            .expect("could not compute initial draws"); // TODO: this might just mean a bad bootstrap, no need to panic, just reboot
    }

    // Storage costs constants
    let storage_costs_constants = StorageCostsConstants {
        ledger_cost_per_byte: LEDGER_COST_PER_BYTE,
        ledger_entry_base_cost: LEDGER_COST_PER_BYTE
            .checked_mul_u64(LEDGER_ENTRY_BASE_SIZE as u64)
            .expect("Overflow when creating constant ledger_entry_base_cost"),
        ledger_entry_datastore_base_cost: LEDGER_COST_PER_BYTE
            .checked_mul_u64(LEDGER_ENTRY_DATASTORE_BASE_SIZE as u64)
            .expect("Overflow when creating constant ledger_entry_datastore_base_size"),
    };

    // Creates an empty default store
    let mip_stats_config = MipStatsConfig {
        block_count_considered: MIP_STORE_STATS_BLOCK_CONSIDERED,
        counters_max: MIP_STORE_STATS_COUNTERS_MAX,
    };
    let mut mip_store = MipStore::try_from((
        [(
            MipInfo {
                name: "MIP-0001".to_string(),
                version: 1,
                components: HashMap::from([(MipComponent::Address, 1), (MipComponent::KeyPair, 1)]),
                start: MassaTime::from(0),
                timeout: MassaTime::from(0),
                activation_delay: MassaTime::from(0),
            },
            MipState::new(MassaTime::from(0)),
        )],
        mip_stats_config,
    ))
    .expect("mip store creation failed");
    if let Some(bootstrap_mip_store) = bootstrap_state.mip_store {
        // TODO: in some cases, should bootstrap again
        let (updated, added) = mip_store
            .update_with(&bootstrap_mip_store)
            .expect("Cannot update MIP store with bootstrap mip store");

        if !added.is_empty() {
            for (mip_info, mip_state) in added.iter() {
                let now = MassaTime::now().expect("Cannot get current time");
                match mip_state.state_at(now, mip_info.start, mip_info.timeout) {
                    Ok(st_id) => {
                        if st_id == ComponentStateTypeId::LockedIn {
                            // A new MipInfo @ state locked_in - we need to urge the user to update
                            warn!(
                                "A new MIP has been received: {}, version: {}",
                                mip_info.name, mip_info.version
                            );
                            // Safe to unwrap here (only panic if not LockedIn)
                            let activation_at = mip_state.activation_at(mip_info).unwrap();
                            let dt = Utc
                                .timestamp_opt(activation_at.to_duration().as_secs() as i64, 0)
                                .unwrap();
                            warn!("Please update your Massa node before: {}", dt.to_rfc2822());
                        } else if st_id == ComponentStateTypeId::Active {
                            // A new MipInfo @ state active - we are not compatible anymore
                            warn!(
                                "A new MIP has been received {:?}, version: {:?}",
                                mip_info.name, mip_info.version
                            );
                            panic!("Please update your Massa node to support it");
                        } else if st_id == ComponentStateTypeId::Defined {
                            // a new MipInfo @ state defined or started (or failed / error)
                            // warn the user to update its node
                            warn!(
                                "A new MIP has been received: {}, version: {}",
                                mip_info.name, mip_info.version
                            );
                            debug!("MIP state: {:?}", mip_state);
                            let dt_start = Utc
                                .timestamp_opt(mip_info.start.to_duration().as_secs() as i64, 0)
                                .unwrap();
                            let dt_timeout = Utc
                                .timestamp_opt(mip_info.timeout.to_duration().as_secs() as i64, 0)
                                .unwrap();
                            warn!("Please update your node between: {} and {} if you want to support this update",
                                dt_start.to_rfc2822(),
                                dt_timeout.to_rfc2822()
                            );
                        } else {
                            // a new MipInfo @ state defined or started (or failed / error)
                            // warn the user to update its node
                            warn!(
                                "A new MIP has been received: {}, version: {}",
                                mip_info.name, mip_info.version
                            );
                            debug!("MIP state: {:?}", mip_state);
                            warn!("Please update your Massa node to support it");
                        }
                    }
                    Err(e) => {
                        // Should never happen
                        panic!(
                            "Unable to get state at {} of mip info: {:?}, error: {}",
                            now, mip_info, e
                        )
                    }
                }
            }
        }

        debug!("MIP store got {} MIP updated from bootstrap", updated.len());
    }

    // launch execution module
    let execution_config = ExecutionConfig {
        max_final_events: SETTINGS.execution.max_final_events,
        readonly_queue_length: SETTINGS.execution.readonly_queue_length,
        cursor_delay: SETTINGS.execution.cursor_delay,
        max_async_gas: MAX_ASYNC_GAS,
        max_gas_per_block: MAX_GAS_PER_BLOCK,
        roll_price: ROLL_PRICE,
        thread_count: THREAD_COUNT,
        t0: T0,
        genesis_timestamp: *GENESIS_TIMESTAMP,
        block_reward: BLOCK_REWARD,
        endorsement_count: ENDORSEMENT_COUNT as u64,
        operation_validity_period: OPERATION_VALIDITY_PERIODS,
        periods_per_cycle: PERIODS_PER_CYCLE,
        stats_time_window_duration: SETTINGS.execution.stats_time_window_duration,
        max_miss_ratio: *POS_MISS_RATE_DEACTIVATION_THRESHOLD,
        max_datastore_key_length: MAX_DATASTORE_KEY_LENGTH,
        max_bytecode_size: MAX_BYTECODE_LENGTH,
        max_datastore_value_size: MAX_DATASTORE_VALUE_LENGTH,
        storage_costs_constants,
        max_read_only_gas: SETTINGS.execution.max_read_only_gas,
        initial_vesting_path: SETTINGS.execution.initial_vesting_path.clone(),
        gas_costs: GasCosts::new(
            SETTINGS.execution.abi_gas_costs_file.clone(),
            SETTINGS.execution.wasm_gas_costs_file.clone(),
        )
        .expect("Failed to load gas costs"),
        last_start_period: final_state.read().last_start_period,
        hd_cache_path: SETTINGS.execution.hd_cache_path.clone(),
        lru_cache_size: SETTINGS.execution.lru_cache_size,
        hd_cache_size: SETTINGS.execution.hd_cache_size,
        snip_amount: SETTINGS.execution.snip_amount,
        roll_count_to_slash_on_denunciation: ROLL_COUNT_TO_SLASH_ON_DENUNCIATION,
        denunciation_expire_periods: DENUNCIATION_EXPIRE_PERIODS,
        broadcast_enabled: SETTINGS.api.enable_broadcast,
        broadcast_slot_execution_output_channel_capacity: SETTINGS
            .execution
            .broadcast_slot_execution_output_channel_capacity,
    };

    let execution_channels = ExecutionChannels {
        slot_execution_output_sender: broadcast::channel(
            execution_config.broadcast_slot_execution_output_channel_capacity,
        )
        .0,
    };

    let (execution_manager, execution_controller) = start_execution_worker(
        execution_config,
        final_state.clone(),
        selector_controller.clone(),
        mip_store.clone(),
        execution_channels.clone(),
    );

    // launch pool controller
    let pool_config = PoolConfig {
        thread_count: THREAD_COUNT,
        max_block_size: MAX_BLOCK_SIZE,
        max_block_gas: MAX_GAS_PER_BLOCK,
        roll_price: ROLL_PRICE,
        max_block_endorsement_count: ENDORSEMENT_COUNT,
        operation_validity_periods: OPERATION_VALIDITY_PERIODS,
        max_operations_per_block: MAX_OPERATIONS_PER_BLOCK,
        max_operation_pool_size_per_thread: SETTINGS.pool.max_pool_size_per_thread,
        max_endorsements_pool_size_per_thread: SETTINGS.pool.max_pool_size_per_thread,
        channels_size: POOL_CONTROLLER_CHANNEL_SIZE,
        broadcast_enabled: SETTINGS.api.enable_broadcast,
        broadcast_endorsements_channel_capacity: SETTINGS
            .pool
            .broadcast_endorsements_channel_capacity,
        broadcast_operations_channel_capacity: SETTINGS.pool.broadcast_operations_channel_capacity,
        genesis_timestamp: *GENESIS_TIMESTAMP,
        t0: T0,
        periods_per_cycle: PERIODS_PER_CYCLE,
        denunciation_expire_periods: DENUNCIATION_EXPIRE_PERIODS,
        max_denunciations_per_block_header: MAX_DENUNCIATIONS_PER_BLOCK_HEADER,
        last_start_period: final_state.read().last_start_period,
    };

    let pool_channels = PoolChannels {
        endorsement_sender: broadcast::channel(pool_config.broadcast_endorsements_channel_capacity)
            .0,
        operation_sender: broadcast::channel(pool_config.broadcast_operations_channel_capacity).0,
        selector: selector_controller.clone(),
    };

    let (pool_manager, pool_controller) = start_pool_controller(
        pool_config,
        &shared_storage,
        execution_controller.clone(),
        pool_channels.clone(),
    );

    // launch protocol controller
    let mut listeners = HashMap::default();
    listeners.insert(SETTINGS.protocol.bind, TransportType::Tcp);
    let protocol_config = ProtocolConfig {
        thread_count: THREAD_COUNT,
        ask_block_timeout: SETTINGS.protocol.ask_block_timeout,
        max_known_blocks_size: SETTINGS.protocol.max_known_blocks_size,
        max_node_known_blocks_size: SETTINGS.protocol.max_node_known_blocks_size,
        max_node_wanted_blocks_size: SETTINGS.protocol.max_node_wanted_blocks_size,
        max_known_ops_size: SETTINGS.protocol.max_known_ops_size,
        max_node_known_ops_size: SETTINGS.protocol.max_node_known_ops_size,
        max_known_endorsements_size: SETTINGS.protocol.max_known_endorsements_size,
        max_node_known_endorsements_size: SETTINGS.protocol.max_node_known_endorsements_size,
        max_simultaneous_ask_blocks_per_node: SETTINGS
            .protocol
            .max_simultaneous_ask_blocks_per_node,
        max_send_wait: SETTINGS.protocol.max_send_wait,
        operation_batch_buffer_capacity: SETTINGS.protocol.operation_batch_buffer_capacity,
        operation_announcement_buffer_capacity: SETTINGS
            .protocol
            .operation_announcement_buffer_capacity,
        operation_batch_proc_period: SETTINGS.protocol.operation_batch_proc_period,
        asked_operations_pruning_period: SETTINGS.protocol.asked_operations_pruning_period,
        operation_announcement_interval: SETTINGS.protocol.operation_announcement_interval,
        max_operations_per_message: SETTINGS.protocol.max_operations_per_message,
        max_serialized_operations_size_per_block: MAX_BLOCK_SIZE as usize,
        max_operations_per_block: MAX_OPERATIONS_PER_BLOCK,
        controller_channel_size: PROTOCOL_CONTROLLER_CHANNEL_SIZE,
        event_channel_size: PROTOCOL_EVENT_CHANNEL_SIZE,
        genesis_timestamp: *GENESIS_TIMESTAMP,
        t0: T0,
        endorsement_count: ENDORSEMENT_COUNT,
        max_operations_propagation_time: SETTINGS.protocol.max_operations_propagation_time,
        max_endorsements_propagation_time: SETTINGS.protocol.max_endorsements_propagation_time,
        last_start_period: final_state.read().last_start_period,
        max_endorsements_per_message: MAX_ENDORSEMENTS_PER_MESSAGE as u64,
        max_denunciations_in_block_header: MAX_DENUNCIATIONS_PER_BLOCK_HEADER,
        initial_peers: SETTINGS.protocol.initial_peers_file.clone(),
        listeners,
        keypair_file: SETTINGS.protocol.keypair_file.clone(),
        max_known_blocks_saved_size: SETTINGS.protocol.max_known_blocks_size,
        asked_operations_buffer_capacity: SETTINGS.protocol.max_known_ops_size,
        thread_tester_count: SETTINGS.protocol.thread_tester_count,
        max_operation_storage_time: MAX_OPERATION_STORAGE_TIME,
        max_size_channel_commands_propagation_blocks: MAX_SIZE_CHANNEL_COMMANDS_PROPAGATION_BLOCKS,
        max_size_channel_commands_propagation_operations:
            MAX_SIZE_CHANNEL_COMMANDS_PROPAGATION_OPERATIONS,
        max_size_channel_commands_propagation_endorsements:
            MAX_SIZE_CHANNEL_COMMANDS_PROPAGATION_ENDORSEMENTS,
        max_size_channel_commands_retrieval_blocks: MAX_SIZE_CHANNEL_COMMANDS_RETRIEVAL_BLOCKS,
        max_size_channel_commands_retrieval_operations:
            MAX_SIZE_CHANNEL_COMMANDS_RETRIEVAL_OPERATIONS,
        max_size_channel_commands_retrieval_endorsements:
            MAX_SIZE_CHANNEL_COMMANDS_RETRIEVAL_ENDORSEMENTS,
        max_size_channel_commands_connectivity: MAX_SIZE_CHANNEL_COMMANDS_CONNECTIVITY,
        max_size_channel_commands_peers: MAX_SIZE_CHANNEL_COMMANDS_PEERS,
        max_size_channel_commands_peer_testers: MAX_SIZE_CHANNEL_COMMANDS_PEER_TESTERS,
        max_size_channel_network_to_block_handler: MAX_SIZE_CHANNEL_NETWORK_TO_BLOCK_HANDLER,
        max_size_channel_network_to_operation_handler:
            MAX_SIZE_CHANNEL_NETWORK_TO_OPERATION_HANDLER,
        max_size_channel_network_to_endorsement_handler:
            MAX_SIZE_CHANNEL_NETWORK_TO_ENDORSEMENT_HANDLER,
        max_size_channel_network_to_peer_handler: MAX_SIZE_CHANNEL_NETWORK_TO_PEER_HANDLER,
        max_size_value_datastore: MAX_DATASTORE_VALUE_LENGTH,
        max_op_datastore_entry_count: MAX_OPERATION_DATASTORE_ENTRY_COUNT,
        max_op_datastore_key_length: MAX_OPERATION_DATASTORE_KEY_LENGTH,
        max_op_datastore_value_length: MAX_OPERATION_DATASTORE_VALUE_LENGTH,
        max_size_function_name: MAX_FUNCTION_NAME_LENGTH,
        max_size_call_sc_parameter: MAX_PARAMETERS_SIZE,
        max_size_block_infos: MAX_ASK_BLOCKS_PER_MESSAGE as u64,
        max_size_listeners_per_peer: MAX_LISTENERS_PER_PEER,
        max_size_peers_announcement: MAX_PEERS_IN_ANNOUNCEMENT_LIST,
        read_write_limit_bytes_per_second: SETTINGS.protocol.read_write_limit_bytes_per_second
            as u128,
        try_connection_timer: SETTINGS.protocol.try_connection_timer,
        max_in_connections: SETTINGS.protocol.max_in_connections,
        timeout_connection: SETTINGS.protocol.timeout_connection,
        routable_ip: SETTINGS
            .protocol
            .routable_ip
            .or(SETTINGS.network.routable_ip),
        debug: false,
        peers_categories: SETTINGS.protocol.peers_categories.clone(),
        default_category_info: SETTINGS.protocol.default_category_info,
        version: *VERSION,
    };

    let (protocol_controller, protocol_channels) =
        create_protocol_controller(protocol_config.clone());

    let consensus_config = ConsensusConfig {
        genesis_timestamp: *GENESIS_TIMESTAMP,
        end_timestamp: *END_TIMESTAMP,
        thread_count: THREAD_COUNT,
        t0: T0,
        genesis_key: GENESIS_KEY.clone(),
        max_discarded_blocks: SETTINGS.consensus.max_discarded_blocks,
        future_block_processing_max_periods: SETTINGS.consensus.future_block_processing_max_periods,
        max_future_processing_blocks: SETTINGS.consensus.max_future_processing_blocks,
        max_dependency_blocks: SETTINGS.consensus.max_dependency_blocks,
        delta_f0: DELTA_F0,
        operation_validity_periods: OPERATION_VALIDITY_PERIODS,
        periods_per_cycle: PERIODS_PER_CYCLE,
        stats_timespan: SETTINGS.consensus.stats_timespan,
        max_send_wait: SETTINGS.consensus.max_send_wait,
        force_keep_final_periods: SETTINGS.consensus.force_keep_final_periods,
        endorsement_count: ENDORSEMENT_COUNT,
        block_db_prune_interval: SETTINGS.consensus.block_db_prune_interval,
        max_item_return_count: SETTINGS.consensus.max_item_return_count,
        max_gas_per_block: MAX_GAS_PER_BLOCK,
        channel_size: CHANNEL_SIZE,
        bootstrap_part_size: CONSENSUS_BOOTSTRAP_PART_SIZE,
        broadcast_enabled: SETTINGS.api.enable_broadcast,
        broadcast_blocks_headers_channel_capacity: SETTINGS
            .consensus
            .broadcast_blocks_headers_channel_capacity,
        broadcast_blocks_channel_capacity: SETTINGS.consensus.broadcast_blocks_channel_capacity,
        broadcast_filled_blocks_channel_capacity: SETTINGS
            .consensus
            .broadcast_filled_blocks_channel_capacity,
        last_start_period: final_state.read().last_start_period,
    };

    let (consensus_event_sender, consensus_event_receiver) =
        crossbeam_channel::bounded(CHANNEL_SIZE);
    let consensus_channels = ConsensusChannels {
        execution_controller: execution_controller.clone(),
        selector_controller: selector_controller.clone(),
        pool_controller: pool_controller.clone(),
        controller_event_tx: consensus_event_sender,
        protocol_controller: protocol_controller.clone(),
        block_header_sender: broadcast::channel(
            consensus_config.broadcast_blocks_headers_channel_capacity,
        )
        .0,
        block_sender: broadcast::channel(consensus_config.broadcast_blocks_channel_capacity).0,
        filled_block_sender: broadcast::channel(
            consensus_config.broadcast_filled_blocks_channel_capacity,
        )
        .0,
    };

    let (consensus_controller, consensus_manager) = start_consensus_worker(
        consensus_config,
        consensus_channels.clone(),
        bootstrap_state.graph,
        shared_storage.clone(),
    );

    let (protocol_manager, keypair, node_id) = start_protocol_controller(
        protocol_config.clone(),
        consensus_controller.clone(),
        bootstrap_state.peers,
        pool_controller.clone(),
        shared_storage.clone(),
        protocol_channels,
        mip_store.clone(),
    )
    .expect("could not start protocol controller");

    // launch factory
    let factory_config = FactoryConfig {
        thread_count: THREAD_COUNT,
        genesis_timestamp: *GENESIS_TIMESTAMP,
        t0: T0,
        initial_delay: SETTINGS.factory.initial_delay,
        max_block_size: MAX_BLOCK_SIZE as u64,
        max_block_gas: MAX_GAS_PER_BLOCK,
        max_operations_per_block: MAX_OPERATIONS_PER_BLOCK,
        last_start_period: final_state.read().last_start_period,
        periods_per_cycle: PERIODS_PER_CYCLE,
        denunciation_expire_periods: DENUNCIATION_EXPIRE_PERIODS,
    };
    let factory_channels = FactoryChannels {
        selector: selector_controller.clone(),
        consensus: consensus_controller.clone(),
        pool: pool_controller.clone(),
        protocol: protocol_controller.clone(),
        storage: shared_storage.clone(),
    };
    let factory_manager = start_factory(
        factory_config,
        node_wallet.clone(),
        factory_channels,
        mip_store.clone(),
    );

    let bootstrap_manager = bootstrap_config.listen_addr.map(|addr| {
        let (waker, listener) = BootstrapTcpListener::new(&addr).unwrap_or_else(|_| {
            panic!(
                "{}",
                format!("Could not bind to address: {}", addr).as_str()
            )
        });
        let mut manager = start_bootstrap_server(
            listener,
            consensus_controller.clone(),
            protocol_controller.clone(),
            final_state.clone(),
            bootstrap_config,
            keypair.clone(),
            *VERSION,
            mip_store.clone(),
        )
        .expect("Could not start bootstrap server");
        manager.set_listener_stopper(waker);
        manager
    });

    let api_config: APIConfig = APIConfig {
        bind_private: SETTINGS.api.bind_private,
        bind_public: SETTINGS.api.bind_public,
        bind_api: SETTINGS.api.bind_api,
        draw_lookahead_period_count: SETTINGS.api.draw_lookahead_period_count,
        max_arguments: SETTINGS.api.max_arguments,
        openrpc_spec_path: SETTINGS.api.openrpc_spec_path.clone(),
        bootstrap_whitelist_path: SETTINGS.bootstrap.bootstrap_whitelist_path.clone(),
        bootstrap_blacklist_path: SETTINGS.bootstrap.bootstrap_blacklist_path.clone(),
        max_request_body_size: SETTINGS.api.max_request_body_size,
        max_response_body_size: SETTINGS.api.max_response_body_size,
        max_connections: SETTINGS.api.max_connections,
        max_subscriptions_per_connection: SETTINGS.api.max_subscriptions_per_connection,
        max_log_length: SETTINGS.api.max_log_length,
        allow_hosts: SETTINGS.api.allow_hosts.clone(),
        batch_requests_supported: SETTINGS.api.batch_requests_supported,
        ping_interval: SETTINGS.api.ping_interval,
        enable_http: SETTINGS.api.enable_http,
        enable_ws: SETTINGS.api.enable_ws,
        max_datastore_value_length: MAX_DATASTORE_VALUE_LENGTH,
        max_op_datastore_entry_count: MAX_OPERATION_DATASTORE_ENTRY_COUNT,
        max_op_datastore_key_length: MAX_OPERATION_DATASTORE_KEY_LENGTH,
        max_op_datastore_value_length: MAX_OPERATION_DATASTORE_VALUE_LENGTH,
        max_function_name_length: MAX_FUNCTION_NAME_LENGTH,
        max_parameter_size: MAX_PARAMETERS_SIZE,
        thread_count: THREAD_COUNT,
        keypair,
        genesis_timestamp: *GENESIS_TIMESTAMP,
        t0: T0,
        periods_per_cycle: PERIODS_PER_CYCLE,
    };

    // spawn Massa API
    let api = API::<ApiV2>::new(
        consensus_controller.clone(),
        consensus_channels.clone(),
        execution_controller.clone(),
        pool_channels.clone(),
        api_config.clone(),
        *VERSION,
    );
    let api_handle = api
        .serve(&SETTINGS.api.bind_api, &api_config)
        .await
        .expect("failed to start MASSA API");

    info!(
        "API | EXPERIMENTAL JsonRPC | listening on: {}",
        &SETTINGS.api.bind_api
    );

    // Disable WebSockets for Private and Public API's
    let mut api_config = api_config.clone();
    api_config.enable_ws = false;

    // Whether to spawn gRPC API
    let grpc_handle = if SETTINGS.grpc.enabled {
        let grpc_config = GrpcConfig {
            enabled: SETTINGS.grpc.enabled,
            accept_http1: SETTINGS.grpc.accept_http1,
            enable_cors: SETTINGS.grpc.enable_cors,
            enable_health: SETTINGS.grpc.enable_health,
            enable_reflection: SETTINGS.grpc.enable_reflection,
            enable_mtls: SETTINGS.grpc.enable_mtls,
            bind: SETTINGS.grpc.bind,
            accept_compressed: SETTINGS.grpc.accept_compressed.clone(),
            send_compressed: SETTINGS.grpc.send_compressed.clone(),
            max_decoding_message_size: SETTINGS.grpc.max_decoding_message_size,
            max_encoding_message_size: SETTINGS.grpc.max_encoding_message_size,
            concurrency_limit_per_connection: SETTINGS.grpc.concurrency_limit_per_connection,
            timeout: SETTINGS.grpc.timeout.to_duration(),
            initial_stream_window_size: SETTINGS.grpc.initial_stream_window_size,
            initial_connection_window_size: SETTINGS.grpc.initial_connection_window_size,
            max_concurrent_streams: SETTINGS.grpc.max_concurrent_streams,
            tcp_keepalive: SETTINGS.grpc.tcp_keepalive.map(|t| t.to_duration()),
            tcp_nodelay: SETTINGS.grpc.tcp_nodelay,
            http2_keepalive_interval: SETTINGS
                .grpc
                .http2_keepalive_interval
                .map(|t| t.to_duration()),
            http2_keepalive_timeout: SETTINGS
                .grpc
                .http2_keepalive_timeout
                .map(|t| t.to_duration()),
            http2_adaptive_window: SETTINGS.grpc.http2_adaptive_window,
            max_frame_size: SETTINGS.grpc.max_frame_size,
            thread_count: THREAD_COUNT,
            max_operations_per_block: MAX_OPERATIONS_PER_BLOCK,
            endorsement_count: ENDORSEMENT_COUNT,
            max_endorsements_per_message: MAX_ENDORSEMENTS_PER_MESSAGE,
            max_datastore_value_length: MAX_DATASTORE_VALUE_LENGTH,
            max_op_datastore_entry_count: MAX_OPERATION_DATASTORE_ENTRY_COUNT,
            max_op_datastore_key_length: MAX_OPERATION_DATASTORE_KEY_LENGTH,
            max_op_datastore_value_length: MAX_OPERATION_DATASTORE_VALUE_LENGTH,
            max_function_name_length: MAX_FUNCTION_NAME_LENGTH,
            max_parameter_size: MAX_PARAMETERS_SIZE,
            max_operations_per_message: MAX_OPERATIONS_PER_MESSAGE,
            genesis_timestamp: *GENESIS_TIMESTAMP,
            t0: T0,
            periods_per_cycle: PERIODS_PER_CYCLE,
            max_channel_size: SETTINGS.grpc.max_channel_size,
            draw_lookahead_period_count: SETTINGS.grpc.draw_lookahead_period_count,
            last_start_period: final_state.read().last_start_period,
            max_denunciations_per_block_header: MAX_DENUNCIATIONS_PER_BLOCK_HEADER,
            max_block_ids_per_request: SETTINGS.grpc.max_block_ids_per_request,
            max_operation_ids_per_request: SETTINGS.grpc.max_operation_ids_per_request,
            server_certificate_path: SETTINGS.grpc.server_certificate_path.clone(),
            server_private_key_path: SETTINGS.grpc.server_private_key_path.clone(),
            client_certificate_authority_root_path: SETTINGS
                .grpc
                .client_certificate_authority_root_path
                .clone(),
        };

        let grpc_api = MassaGrpc {
            consensus_controller: consensus_controller.clone(),
            consensus_channels: consensus_channels.clone(),
            execution_controller: execution_controller.clone(),
            execution_channels,
            pool_channels,
            pool_command_sender: pool_controller.clone(),
            protocol_command_sender: protocol_controller.clone(),
            selector_controller: selector_controller.clone(),
            storage: shared_storage.clone(),
            grpc_config: grpc_config.clone(),
            version: *VERSION,
            mip_store,
        };

        // HACK maybe should remove timeout later
        if let Ok(result) =
            tokio::time::timeout(Duration::from_secs(3), grpc_api.serve(&grpc_config)).await
        {
            match result {
                Ok(stop) => {
                    info!("API | gRPC | listening on: {}", grpc_config.bind);
                    Some(stop)
                }
                Err(e) => {
                    error!("{}", e);
                    None
                }
            }
        } else {
            error!("Timeout on start grpc API");
            None
        }
    } else {
        None
    };

    // spawn private API
    let (api_private, api_private_stop_rx) = API::<Private>::new(
        protocol_controller.clone(),
        execution_controller.clone(),
        api_config.clone(),
        node_wallet,
    );
    let api_private_handle = api_private
        .serve(&SETTINGS.api.bind_private, &api_config)
        .await
        .expect("failed to start PRIVATE API");
    info!(
        "API | PRIVATE JsonRPC | listening on: {}",
        api_config.bind_private
    );

    // spawn public API
    let api_public = API::<Public>::new(
        consensus_controller.clone(),
        execution_controller.clone(),
        api_config.clone(),
        selector_controller.clone(),
        pool_controller.clone(),
        protocol_controller.clone(),
        protocol_config.clone(),
        *VERSION,
        node_id,
        shared_storage.clone(),
        mip_store.clone(),
    );
    let api_public_handle = api_public
        .serve(&SETTINGS.api.bind_public, &api_config)
        .await
        .expect("failed to start PUBLIC API");
    info!(
        "API | PUBLIC JsonRPC | listening on: {}",
        api_config.bind_public
    );

    #[cfg(feature = "deadlock_detection")]
    {
        // only for #[cfg]
        use parking_lot::deadlock;
        use std::thread;

        let interval = Duration::from_secs(args.dl_interval);
        warn!("deadlocks detector will run every {:?}", interval);

        // Create a background thread which checks for deadlocks at the defined interval
        let thread_builder = thread::Builder::new().name("deadlock-detection".into());
        thread_builder
            .spawn(move || loop {
                thread::sleep(interval);
                let deadlocks = deadlock::check_deadlock();
                if deadlocks.is_empty() {
                    continue;
                }
                warn!("{} deadlocks detected", deadlocks.len());
                for (i, threads) in deadlocks.iter().enumerate() {
                    warn!("Deadlock #{}", i);
                    for t in threads {
                        warn!("Thread Id {:#?}", t.thread_id());
                        warn!("{:#?}", t.backtrace());
                    }
                }
            })
            .expect("failed to spawn thread : deadlock-detection");
    }
    (
        consensus_event_receiver,
        bootstrap_manager,
        consensus_manager,
        execution_manager,
        selector_manager,
        pool_manager,
        protocol_manager,
        factory_manager,
        api_private_stop_rx,
        api_private_handle,
        api_public_handle,
        api_handle,
        grpc_handle,
    )
}

struct Managers {
    bootstrap_manager: Option<BootstrapManager>,
    consensus_manager: Box<dyn ConsensusManager>,
    execution_manager: Box<dyn ExecutionManager>,
    selector_manager: Box<dyn SelectorManager>,
    pool_manager: Box<dyn PoolManager>,
    protocol_manager: Box<dyn ProtocolManager>,
    factory_manager: Box<dyn FactoryManager>,
}

async fn stop(
    _consensus_event_receiver: Receiver<ConsensusEvent>,
    Managers {
        bootstrap_manager,
        mut execution_manager,
        mut consensus_manager,
        mut selector_manager,
        mut pool_manager,
        mut protocol_manager,
        mut factory_manager,
    }: Managers,
    api_private_handle: StopHandle,
    api_public_handle: StopHandle,
    api_handle: StopHandle,
    grpc_handle: Option<massa_grpc::server::StopHandle>,
) {
    // stop bootstrap
    if let Some(bootstrap_manager) = bootstrap_manager {
        bootstrap_manager
            .stop()
            .expect("bootstrap server shutdown failed")
    }

    info!("Start stopping API's: gRPC, EXPERIMENTAL, PUBLIC, PRIVATE");

    // stop Massa gRPC API
    if let Some(handle) = grpc_handle {
        handle.stop();
    }

    // stop Massa API
    api_handle.stop().await;
    info!("API | EXPERIMENTAL JsonRPC | stopped");

    // stop public API
    api_public_handle.stop().await;
    info!("API | PUBLIC JsonRPC | stopped");

    // stop private API
    api_private_handle.stop().await;
    info!("API | PRIVATE JsonRPC | stopped");

    // stop factory
    factory_manager.stop();

    // stop protocol controller
    protocol_manager.stop();

    // stop consensus
    consensus_manager.stop();

    // stop pool
    pool_manager.stop();

    // stop execution controller
    execution_manager.stop();

    // stop selector controller
    selector_manager.stop();

    // stop pool controller
    // TODO
    //let protocol_pool_event_receiver = pool_manager.stop().await.expect("pool shutdown failed");

    // note that FinalLedger gets destroyed as soon as its Arc count goes to zero
}

#[derive(StructOpt)]
struct Args {
    #[structopt(long = "keep-ledger")]
    keep_ledger: bool,
    /// Wallet password
    #[structopt(short = "p", long = "pwd")]
    password: Option<String>,

    /// restart_from_snapshot_at_period
    #[structopt(long = "restart-from-snapshot-at-period")]
    restart_from_snapshot_at_period: Option<u64>,

    #[cfg(feature = "deadlock_detection")]
    /// Deadlocks detector
    #[structopt(
        name = "deadlocks interval",
        about = "Define the interval of launching a deadlocks checking.",
        short = "i",
        long = "dli",
        default_value = "10"
    )]
    dl_interval: u64,
}

/// Load wallet, asking for passwords if necessary
fn load_wallet(password: Option<String>, path: &Path) -> anyhow::Result<Arc<RwLock<Wallet>>> {
    let password = if path.is_file() {
        password.unwrap_or_else(|| {
            Password::new()
                .with_prompt("Enter staking keys file password")
                .interact()
                .expect("IO error: Password reading failed, staking keys file couldn't be unlocked")
        })
    } else {
        password.unwrap_or_else(|| {
            Password::new()
                .with_prompt("Enter new password for staking keys file")
                .with_confirmation("Confirm password", "Passwords mismatching")
                .interact()
                .expect("IO error: Password reading failed, staking keys file couldn't be created")
        })
    };
    Ok(Arc::new(RwLock::new(Wallet::new(
        PathBuf::from(path),
        password,
    )?)))
}

#[paw::main]
fn main(args: Args) -> anyhow::Result<()> {
    let tokio_rt = tokio::runtime::Builder::new_multi_thread()
        .thread_name_fn(|| {
            static ATOMIC_ID: AtomicUsize = AtomicUsize::new(0);
            let id = ATOMIC_ID.fetch_add(1, Ordering::SeqCst);
            format!("tokio-node-{}", id)
        })
        .enable_all()
        .build()
        .unwrap();

    tokio_rt.block_on(run(args))
}

async fn run(args: Args) -> anyhow::Result<()> {
    let mut cur_args = args;
    use tracing_subscriber::prelude::*;
    // spawn the console server in the background, returning a `Layer`:
    let tracing_layer = tracing_subscriber::fmt::layer()
        .with_filter(match SETTINGS.logging.level {
            4 => LevelFilter::TRACE,
            3 => LevelFilter::DEBUG,
            2 => LevelFilter::INFO,
            1 => LevelFilter::WARN,
            _ => LevelFilter::ERROR,
        })
        .with_filter(filter_fn(|metadata| {
            metadata.target().starts_with("massa") // ignore non-massa logs
        }));
    // build a `Subscriber` by combining layers with a `tracing_subscriber::Registry`:
    tracing_subscriber::registry()
        // add the console layer to the subscriber or default layers...
        .with(tracing_layer)
        .init();

    // Setup panic handlers,
    // and when a panic occurs,
    // run default handler,
    // and then shutdown.
    let default_panic = std::panic::take_hook();
    std::panic::set_hook(Box::new(move |info| {
        default_panic(info);
        std::process::exit(1);
    }));

    // load or create wallet, asking for password if necessary
    let node_wallet = load_wallet(
        cur_args.password.clone(),
        &SETTINGS.factory.staking_wallet_path,
    )?;

    loop {
        let (
            consensus_event_receiver,
            bootstrap_manager,
            consensus_manager,
            execution_manager,
            selector_manager,
            pool_manager,
            protocol_manager,
            factory_manager,
            mut api_private_stop_rx,
            api_private_handle,
            api_public_handle,
            api_handle,
            grpc_handle,
        ) = launch(&cur_args, node_wallet.clone()).await;

        // interrupt signal listener
        let (tx, rx) = crossbeam_channel::bounded(1);
        let interrupt_signal_listener = tokio::spawn(async move {
            signal::ctrl_c().await.unwrap();
            tx.send(()).unwrap();
        });

        // loop over messages
        let restart = loop {
            massa_trace!("massa-node.main.run.select", {});
            match consensus_event_receiver.try_recv() {
                Ok(evt) => match evt {
                    ConsensusEvent::NeedSync => {
                        warn!("in response to a desynchronization, the node is going to bootstrap again");
                        break true;
                    }
                    ConsensusEvent::Stop => {
                        break false;
                    }
                },
                Err(TryRecvError::Disconnected) => {
                    error!("consensus_event_receiver.wait_event disconnected");
                    break false;
                }
                _ => {}
            };

            match api_private_stop_rx.try_recv() {
                Ok(_) => {
                    info!("stop command received from private API");
                    break false;
                }
                Err(tokio::sync::mpsc::error::TryRecvError::Disconnected) => {
                    error!("api_private_stop_rx disconnected");
                    break false;
                }
                _ => {}
            }
            match rx.try_recv() {
                Ok(_) => {
                    info!("interrupt signal received");
                    break false;
                }
                Err(crossbeam_channel::TryRecvError::Disconnected) => {
                    error!("interrupt_signal_listener disconnected");
                    break false;
                }
                _ => {}
            }
            sleep(Duration::from_millis(100));
        };
        stop(
            consensus_event_receiver,
            Managers {
                bootstrap_manager,
                consensus_manager,
                execution_manager,
                selector_manager,
                pool_manager,
                protocol_manager,
                factory_manager,
            },
            api_private_handle,
            api_public_handle,
            api_handle,
            grpc_handle,
        )
        .await;

        if !restart {
            break;
        }
        // If we restart because of a desync, then we do not want to restart from a snapshot
        cur_args.restart_from_snapshot_at_period = None;
        interrupt_signal_listener.abort();
    }
    Ok(())
}<|MERGE_RESOLUTION|>--- conflicted
+++ resolved
@@ -242,11 +242,7 @@
     let interupted = Arc::new((Mutex::new(false), Condvar::new()));
     let handler_clone = Arc::clone(&interupted);
 
-<<<<<<< HEAD
-    // currently used by the bootstrap client to break out of the to preempt the retry wait
-=======
     // currently used by the bootstrap client to preempt/break out of the retry wait
->>>>>>> 5b0654fb
     ctrlc::set_handler(move || {
         *handler_clone
             .0
