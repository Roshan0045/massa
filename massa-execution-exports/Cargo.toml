[package]
name = "massa_execution_exports"
version = "0.1.0"
authors = ["Massa Labs <info@massa.net>"]
edition = "2021"

# See more keys and their definitions at https://doc.rust-lang.org/cargo/reference/manifest.html

[dependencies]
displaydoc = "0.2"
thiserror = "1.0"
num = { version = "0.4", features = ["serde"] }
parking_lot = { version = "0.12", features = ["deadlock_detection"], optional = true }
tempfile = { version = "3.3", optional = true }
tokio = { version = "1.23", features = ["sync"] }
# custom modules
massa_proto = { path = "../massa-proto" }
massa_hash = { path = "../massa-hash" }
massa_models = { path = "../massa-models" }
massa_time = { path = "../massa-time" }
massa_storage = { path = "../massa-storage" }
massa_final_state = { path = "../massa-final-state" }
massa_ledger_exports = { path = "../massa-ledger-exports", optional = true }
massa_module_cache = { path = "../massa-module-cache" }
<<<<<<< HEAD
massa-sc-runtime = { git = "https://github.com/massalabs/massa-sc-runtime", branch="testnet_23" }
=======
massa-sc-runtime = { git = "https://github.com/massalabs/massa-sc-runtime", branch="main" }
>>>>>>> 6b5f4779

# for more information on what are the following features used for, see the cargo.toml at workspace level

[features]
gas_calibration = ["massa_ledger_exports/testing", "parking_lot", "tempfile"]
testing = ["massa_models/testing", "massa_ledger_exports/testing", "parking_lot", "tempfile"]<|MERGE_RESOLUTION|>--- conflicted
+++ resolved
@@ -22,11 +22,7 @@
 massa_final_state = { path = "../massa-final-state" }
 massa_ledger_exports = { path = "../massa-ledger-exports", optional = true }
 massa_module_cache = { path = "../massa-module-cache" }
-<<<<<<< HEAD
-massa-sc-runtime = { git = "https://github.com/massalabs/massa-sc-runtime", branch="testnet_23" }
-=======
 massa-sc-runtime = { git = "https://github.com/massalabs/massa-sc-runtime", branch="main" }
->>>>>>> 6b5f4779
 
 # for more information on what are the following features used for, see the cargo.toml at workspace level
 
