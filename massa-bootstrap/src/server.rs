--- conflicted
+++ resolved
@@ -241,7 +241,6 @@
                 Ok(PollEvent::NewConnections(connections)) => connections,
                 Err(e) => {
                     error!("bootstrap listener error: {}", e);
-<<<<<<< HEAD
                     // Intuitively, there would be no connection at this point, However an `nc` that
                     // leads to this scope doesn't exit client-side. This depends on a timeout error
                     // client-side
@@ -256,19 +255,6 @@
                 (&self.bootstrap_config).into(),
                 Some(limit),
             );
-=======
-                    return Err(e);
-                }
-            };
-
-            for (dplx, remote_addr) in connections {
-                // claim a slot in the max_bootstrap_sessions
-                let server_binding = BootstrapServerBinder::new(
-                    dplx,
-                    self.keypair.clone(),
-                    (&self.bootstrap_config).into(),
-                );
->>>>>>> 9ab5d44a
 
                 // check whether incoming peer IP is allowed.
                 if let Err(error_msg) = self.white_black_list.is_ip_allowed(&remote_addr) {
