--- conflicted
+++ resolved
@@ -48,7 +48,6 @@
     pub is_final: bool,
 }
 
-<<<<<<< HEAD
 impl ExportActiveBlock {
     /// try conversion from active block to export active block
     pub fn try_from_active_block(a_block: &ActiveBlock, storage: Storage) -> Result<Self> {
@@ -69,16 +68,10 @@
         })
     }
 
-    /// Try conversion from export active block to active block
-    pub fn to_active_block(&self, storage: Storage) -> Result<ActiveBlock> {
-        let operation_set: Map<OperationId, (usize, WrappedOperation)> = self
-=======
-impl TryFrom<ExportActiveBlock> for ActiveBlock {
-    fn try_from(a_block: ExportActiveBlock) -> Result<ActiveBlock> {
+    fn to_active_block(a_block: ExportActiveBlock, storage: Storage) -> Result<ActiveBlock> {
         //TODO export full objects (block, ops, endorsements) loaded from storage
 
         let operation_set = a_block
->>>>>>> c0664087
             .block
             .content
             .operations
