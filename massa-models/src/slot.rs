--- conflicted
+++ resolved
@@ -1,15 +1,6 @@
 // Copyright (c) 2022 MASSA LABS <info@massa.net>
 
-<<<<<<< HEAD
 use crate::constants::SLOT_KEY_SIZE;
-=======
-use super::{
-    serialization::{
-        u8_from_slice, DeserializeCompact, DeserializeVarInt, SerializeCompact, SerializeVarInt,
-    },
-    with_serialization_context,
-};
->>>>>>> 47d0e236
 use crate::error::ModelsError;
 use crate::{
     constants::SLOT_KEY_SIZE,
