//! DEFAULT VALUES USED TO INITIALIZE DIVERS CONFIGURATIONS STRUCTURES
//!
//!
//! # Default hard-coded
//!
//! Each crates may contains a `settings.rs` or a `config.rs` the `Default`
//! implementation of each object take the default Values from the following
//! file.
//!
//! These values are the hard-coded values that make sens to never be modified
//! by a user. Generally, this values are passed with dependency injection in a `cfg`
//! parameter for each worker, that is convenient for unit tests.
//!
//! A parallel file with the same constant definitions exist for the testing case.
//! (`default_testing.rs`) But as for the current file you shouldn't modify it.
use std::str::FromStr;

use crate::{amount::Amount, serialization::u32_be_bytes_min_length, version::Version};
use massa_signature::KeyPair;
use massa_time::MassaTime;
use num::rational::Ratio;

/// Downtime simulation start timestamp
pub const DOWNTIME_START_TIMESTAMP: MassaTime = MassaTime::from_millis(1686312000000); // Friday 9 June 2023 12:00:00 UTC
/// Downtime simulation end timestamp
pub const DOWNTIME_END_TIMESTAMP: MassaTime = MassaTime::from_millis(1686319200000); // Friday 9 June 2023 14:00:00 UTC
/// Downtime simulation end timestamp for bootstrap servers
pub const DOWNTIME_END_TIMESTAMP_BOOTSTRAP: MassaTime = MassaTime::from_millis(1686312060000); // Friday 9 June 2023 12:01:00 UTC

/// IMPORTANNT TODO: should be removed after the bootstrap messages refacto
pub const SIGNATURE_DESER_SIZE: usize = 64 + 1;

/// Limit on the number of peers we advertise to others.
pub const MAX_ADVERTISE_LENGTH: u32 = 10000;
/// Maximum message length in bytes
pub const MAX_MESSAGE_SIZE: u32 = 1048576000;
/// Max number of hash in the message `AskForBlocks`
pub const MAX_ASK_BLOCKS_PER_MESSAGE: u32 = 128;
/// Max number of operations per message
pub const MAX_OPERATIONS_PER_MESSAGE: u32 = 1024;
/// Length of the handshake random signature
pub const HANDSHAKE_RANDOMNESS_SIZE_BYTES: usize = 32;

/// Consensus static parameters (defined by protocol used)
/// Changing one of the following values is considered as a breaking change
/// Values differ in `test` flavor building for faster CI and simpler scenarios
pub const CHANNEL_SIZE: usize = 1024;

lazy_static::lazy_static! {
    /// Time in milliseconds when the blockclique started.
    /// In sandbox mode, the value depends on starting time and on the --restart-from-snapshot-at-period argument in CLI,
    /// so that the network starts or restarts 10 seconds after launch
    pub static ref GENESIS_TIMESTAMP: MassaTime = if cfg!(feature = "sandbox") {
        std::env::var("GENESIS_TIMESTAMP").map(|timestamp| MassaTime::from_millis(timestamp.parse::<u64>().unwrap())).unwrap_or_else(|_|
            MassaTime::now()
                .unwrap()
                .saturating_sub(
                    T0.checked_mul(get_period_from_args()).unwrap()
                )
                .saturating_add(MassaTime::from_millis(1000 * 10)
            )
        )
    } else {
        MassaTime::from_millis(1688490000000) // Tuesday, July 4, 2023 05:00:00 PM UTC
    };

    /// TESTNET: time when the blockclique is ended.
    pub static ref END_TIMESTAMP: Option<MassaTime> = if cfg!(feature = "sandbox") {
        None
    } else {
        Some(MassaTime::from_millis(1690808400000))  // Monday, July 31, 2023 03:00:00 PM UTC
    };
    /// `KeyPair` to sign genesis blocks.
    pub static ref GENESIS_KEY: KeyPair = KeyPair::from_str("S1UxdCJv5ckDK8z87E5Jq5fEfSVLi2cTHgtpfZy7iURs3KpPns8")
        .unwrap();
    /// number of cycle misses (strictly) above which stakers are deactivated
    pub static ref POS_MISS_RATE_DEACTIVATION_THRESHOLD: Ratio<u64> = Ratio::new(7, 10);
    /// node version
    pub static ref VERSION: Version = {
        if cfg!(feature = "sandbox") {
            "SAND.24.1"
        } else {
<<<<<<< HEAD
            "TEST.25.0"
=======
            "TEST.24.1"
>>>>>>> c1b13288
        }
        .parse()
        .unwrap()
    };
}

/// Helper function to parse args for lazy_static evaluations
pub fn get_period_from_args() -> u64 {
    let mut last_start_period = 0;
    let mut parse_next = false;
    for args in std::env::args() {
        if parse_next {
            last_start_period = u64::from_str(&args).unwrap_or_default();
            break;
        }
        parse_next = args == *"--restart-from-snapshot-at-period";
    }
    last_start_period
}

/// Price of a roll in the network
pub const ROLL_PRICE: Amount = Amount::const_init(100, 0);
/// Block reward is given for each block creation
pub const BLOCK_REWARD: Amount = Amount::const_init(102, 2);
/// Cost to store one byte in the ledger
pub const LEDGER_COST_PER_BYTE: Amount = Amount::const_init(1, 3);
/// Cost for a base entry default 0.01 MASSA
pub const LEDGER_ENTRY_BASE_COST: Amount = Amount::const_init(1, 2);
/// Cost for a base entry datastore 10 bytes constant to avoid paying more for longer keys
pub const LEDGER_ENTRY_DATASTORE_BASE_SIZE: usize = 10;
/// Time between the periods in the same thread.
pub const T0: MassaTime = MassaTime::from_millis(16000);
/// Proof of stake seed for the initial draw
pub const INITIAL_DRAW_SEED: &str = "massa_genesis_seed";
/// Number of threads
pub const THREAD_COUNT: u8 = 32;
/// Number of endorsement
pub const ENDORSEMENT_COUNT: u32 = 16;
/// Threshold for fitness.
pub const DELTA_F0: u64 = 64 * (ENDORSEMENT_COUNT as u64 + 1);
/// Maximum number of operations per block
pub const MAX_OPERATIONS_PER_BLOCK: u32 = 5000;
/// Maximum block size in bytes
pub const MAX_BLOCK_SIZE: u32 = 1_000_000;
/// Maximum capacity of the asynchronous messages pool
pub const MAX_ASYNC_POOL_LENGTH: u64 = 10_000;
/// Maximum data size in async message
pub const MAX_ASYNC_MESSAGE_DATA: u64 = 1_000_000;
/// Maximum operation validity period count
pub const OPERATION_VALIDITY_PERIODS: u64 = 10;
/// cycle duration in periods
pub const PERIODS_PER_CYCLE: u64 = 128;
/// cycle duration in periods
pub const PERIODS_BETWEEN_BACKUPS: u64 = 128;
/// Number of cycles saved in `PoSFinalState`
///
/// 6 for PoS itself so we can check denuncations on selections at C-2 after a bootstrap
/// See https://github.com/massalabs/massa/pull/3871
/// 1 for pruned cycle safety during bootstrap
pub const POS_SAVED_CYCLES: usize = 7;
/// Number of cycle draws saved in the selector cache
///
/// 5 to have a C-2 to C+2 range (6 cycles post-bootstrap give 5 cycle draws)
/// 1 for margin
pub const SELECTOR_DRAW_CACHE_SIZE: usize = 6;
/// Maximum number of consensus blocks in a bootstrap batch
pub const CONSENSUS_BOOTSTRAP_PART_SIZE: u64 = 50;
/// Maximum number of consensus block ids when sending a bootstrap cursor from the client
pub const MAX_CONSENSUS_BLOCKS_IDS: u64 = 300;
/// Maximum size of proof-of-stake rolls
pub const MAX_ROLLS_COUNT_LENGTH: u64 = 10_000;
/// Maximum size of proof-of-stake production stats
pub const MAX_PRODUCTION_STATS_LENGTH: u64 = 10_000;
/// Maximum size proof-of-stake deferred credits
pub const MAX_DEFERRED_CREDITS_LENGTH: u64 = 10_000;
/// Maximum size of executed ops
pub const MAX_EXECUTED_OPS_LENGTH: u64 = 1_000;
/// Maximum size of executed ops changes
pub const MAX_EXECUTED_OPS_CHANGES_LENGTH: u64 = 20_000;
/// Maximum length of a datastore key
pub const MAX_DATASTORE_KEY_LENGTH: u8 = 255;
/// Maximum length of an operation datastore key
pub const MAX_OPERATION_DATASTORE_KEY_LENGTH: u8 = MAX_DATASTORE_KEY_LENGTH;
/// Maximum length of a datastore value
pub const MAX_DATASTORE_VALUE_LENGTH: u64 = 10_000_000;
/// Maximum length of a datastore value
pub const MAX_BYTECODE_LENGTH: u64 = 10_000_000;
/// Maximum length of an operation datastore value
pub const MAX_OPERATION_DATASTORE_VALUE_LENGTH: u64 = 500_000;
/// Maximum ledger changes in a block
pub const MAX_LEDGER_CHANGES_PER_SLOT: u32 = u32::MAX;
/// Maximum production events in a block
pub const MAX_PRODUCTION_EVENTS_PER_BLOCK: u32 = u32::MAX;
/// Maximum ledger changes count
pub const MAX_LEDGER_CHANGES_COUNT: u64 =
    100_u32.saturating_mul(MAX_LEDGER_CHANGES_PER_SLOT) as u64;
/// Maximum number of key/values in the datastore of a ledger entry
pub const MAX_DATASTORE_ENTRY_COUNT: u64 = u64::MAX;
/// Maximum number of key/values in the datastore of a `ExecuteSC` operation
pub const MAX_OPERATION_DATASTORE_ENTRY_COUNT: u64 = 128;
/// Maximum length function name in call SC
pub const MAX_FUNCTION_NAME_LENGTH: u16 = u16::MAX;
/// Maximum size of parameters in call SC
pub const MAX_PARAMETERS_SIZE: u32 = 10_000_000;
/// Maximum length of `rng_seed` in thread cycle
pub const MAX_RNG_SEED_LENGTH: u32 = PERIODS_PER_CYCLE.saturating_mul(THREAD_COUNT as u64) as u32;
// ***********************
// Bootstrap constants
//

/// Max message size for bootstrap
pub const MAX_BOOTSTRAP_MESSAGE_SIZE: u32 = 1048576000;
/// The number of bytes needed to encode [`MAX_BOOTSTRAP_MESSAGE_SIZE`]
pub const MAX_BOOTSTRAP_MESSAGE_SIZE_BYTES: usize =
    u32_be_bytes_min_length(MAX_BOOTSTRAP_MESSAGE_SIZE);
/// Max number of blocks we provide/ take into account while bootstrapping
pub const MAX_BOOTSTRAP_BLOCKS: u32 = 1000000;
/// max bootstrapped cliques
pub const MAX_BOOTSTRAP_CLIQUES: u32 = 1000;
/// max bootstrapped dependencies
pub const MAX_BOOTSTRAP_DEPS: u32 = 1000;
/// Max number of child nodes
pub const MAX_BOOTSTRAP_CHILDREN: u32 = 1000;
/// Max number of cycles in PoS bootstrap
pub const MAX_BOOTSTRAP_POS_CYCLES: u32 = 5;
/// Max async pool changes
pub const MAX_BOOTSTRAP_ASYNC_POOL_CHANGES: u64 = 100_000;
/// Max bytes in final states parts
pub const MAX_BOOTSTRAP_FINAL_STATE_PARTS_SIZE: u64 = 1_000_000_000;
/// Max bytes in final states parts
pub const MAX_BOOTSTRAPPED_NEW_ELEMENTS: u64 = 500;
/// Max size of the IP list
pub const IP_LIST_MAX_SIZE: usize = 10000;
/// Size of the random bytes array used for the bootstrap, safe to import
pub const BOOTSTRAP_RANDOMNESS_SIZE_BYTES: usize = 32;
/// Max size of the printed error
pub const MAX_BOOTSTRAP_ERROR_LENGTH: u64 = 10000;

/// Protocol controller channel size
pub const PROTOCOL_CONTROLLER_CHANNEL_SIZE: usize = 1024;
/// Protocol event channel size
pub const PROTOCOL_EVENT_CHANNEL_SIZE: usize = 1024;
/// Pool controller operations channel size
pub const POOL_CONTROLLER_OPERATIONS_CHANNEL_SIZE: usize = 1024;
/// Pool controller endorsements channel size
pub const POOL_CONTROLLER_ENDORSEMENTS_CHANNEL_SIZE: usize = 1024;
/// Pool controller denunciations channel size
pub const POOL_CONTROLLER_DENUNCIATIONS_CHANNEL_SIZE: usize = 1024;

// ***********************
// Constants used for execution module (injected from ConsensusConfig)
//

/// Maximum of GAS allowed for a block
pub const MAX_GAS_PER_BLOCK: u64 = u32::MAX as u64;
/// Maximum of GAS allowed for asynchronous messages execution on one slot
pub const MAX_ASYNC_GAS: u64 = 1_000_000_000;

//
// Constants used in network
//

/// Max number of endorsements per message
pub const MAX_ENDORSEMENTS_PER_MESSAGE: u32 = 1024;
/// node send channel size
pub const NODE_SEND_CHANNEL_SIZE: usize = 10_000;
/// max duplex buffer size
pub const MAX_DUPLEX_BUFFER_SIZE: usize = 1024;
/// network controller communication channel size
pub const NETWORK_CONTROLLER_CHANNEL_SIZE: usize = 10_000;
/// network event channel size
pub const NETWORK_EVENT_CHANNEL_SIZE: usize = 10_000;
/// network node command channel size
pub const NETWORK_NODE_COMMAND_CHANNEL_SIZE: usize = 10_000;
/// network node event channel size
pub const NETWORK_NODE_EVENT_CHANNEL_SIZE: usize = 10_000;

//
// Constants used in protocol
//
/// Maximum of time we keep the operations in the storage of the propagation thread
pub const MAX_OPERATION_STORAGE_TIME: MassaTime = MassaTime::from_millis(60000);
/// Maximum size of channel used for commands in retrieval thread of operations
pub const MAX_SIZE_CHANNEL_COMMANDS_RETRIEVAL_OPERATIONS: usize = 10000;
/// Maximum size of channel used for commands in propagation thread of operations
pub const MAX_SIZE_CHANNEL_COMMANDS_PROPAGATION_OPERATIONS: usize = 10000;
/// Maximum size of channel used for commands in retrieval thread of block
pub const MAX_SIZE_CHANNEL_COMMANDS_RETRIEVAL_BLOCKS: usize = 10000;
/// Maximum size of channel used for commands in propagation thread of block
pub const MAX_SIZE_CHANNEL_COMMANDS_PROPAGATION_BLOCKS: usize = 10000;
/// Maximum size of channel used for commands in retrieval thread of endorsements
pub const MAX_SIZE_CHANNEL_COMMANDS_RETRIEVAL_ENDORSEMENTS: usize = 10000;
/// Maximum size of channel used for commands in propagation thread of endorsements
pub const MAX_SIZE_CHANNEL_COMMANDS_PROPAGATION_ENDORSEMENTS: usize = 10000;
/// Maximum size of channel used for commands in connectivity thread
pub const MAX_SIZE_CHANNEL_COMMANDS_CONNECTIVITY: usize = 10000;
/// Maximum size of channel used for commands in peers management thread
pub const MAX_SIZE_CHANNEL_COMMANDS_PEERS: usize = 10000;
/// Maximum size of channel used for commands in peer testers thread
pub const MAX_SIZE_CHANNEL_COMMANDS_PEER_TESTERS: usize = 10000;
/// Maximum size of channel used to send network events to the operation handler
pub const MAX_SIZE_CHANNEL_NETWORK_TO_OPERATION_HANDLER: usize = 10000;
/// Maximum size of channel used to send network events to the block handler
pub const MAX_SIZE_CHANNEL_NETWORK_TO_BLOCK_HANDLER: usize = 10000;
/// Maximum size of channel used to send network events to the endorsement handler
pub const MAX_SIZE_CHANNEL_NETWORK_TO_ENDORSEMENT_HANDLER: usize = 10000;
/// Maximum size of channel used to send network events to the peer handler
pub const MAX_SIZE_CHANNEL_NETWORK_TO_PEER_HANDLER: usize = 10000;
/// Maximum number of peer in a announcement list of peer
pub const MAX_PEERS_IN_ANNOUNCEMENT_LIST: u64 = 100;
/// Maximum number of listeners for a peer
pub const MAX_LISTENERS_PER_PEER: u64 = 100;
//
// Constants used in versioning
//
/// Threshold to accept a new versioning
pub const VERSIONING_THRESHOLD_TRANSITION_ACCEPTED: Ratio<u64> = Ratio::new_raw(75, 100);
/// Block count to process in MipStoreStats (for state change threshold)
pub const MIP_STORE_STATS_BLOCK_CONSIDERED: usize = 1000;

//
// Constants for denunciation factory
//

/// denunciation expiration delta
pub const DENUNCIATION_EXPIRE_PERIODS: u64 = PERIODS_PER_CYCLE;
/// Max number of denunciations that can be included in a block header
pub const MAX_DENUNCIATIONS_PER_BLOCK_HEADER: u32 = 128;
/// Number of roll to remove per denunciation
pub const ROLL_COUNT_TO_SLASH_ON_DENUNCIATION: u64 = 1;
/// Maximum size of executed denunciations
pub const MAX_DENUNCIATION_CHANGES_LENGTH: u64 = 1_000;

// Some checks at compile time that should not be ignored!
#[allow(clippy::assertions_on_constants)]
const _: () = {
    assert!(THREAD_COUNT > 1);
    assert!((T0).to_millis() >= 1);
    assert!((T0).to_millis() % (THREAD_COUNT as u64) == 0);
};<|MERGE_RESOLUTION|>--- conflicted
+++ resolved
@@ -78,13 +78,9 @@
     /// node version
     pub static ref VERSION: Version = {
         if cfg!(feature = "sandbox") {
-            "SAND.24.1"
+            "SAND.25.0"
         } else {
-<<<<<<< HEAD
             "TEST.25.0"
-=======
-            "TEST.24.1"
->>>>>>> c1b13288
         }
         .parse()
         .unwrap()
